#
#
#

from collections import defaultdict
from ipaddress import IPv4Address as _IPv4Address, IPv6Address as _IPv6Address
from logging import getLogger
import re

from fqdn import FQDN

from ..equality import EqualityTupleMixin
from ..idna import IdnaError, idna_decode, idna_encode
from .geo import GeoCodes


class Change(EqualityTupleMixin):
    def __init__(self, existing, new):
        self.existing = existing
        self.new = new

    @property
    def record(self):
        'Returns new if we have one, existing otherwise'
        return self.new or self.existing

    def _equality_tuple(self):
        return (self.CLASS_ORDERING, self.record.name, self.record._type)


class Create(Change):
    CLASS_ORDERING = 1

    def __init__(self, new):
        super(Create, self).__init__(None, new)

    def __repr__(self, leader=''):
        source = self.new.source.id if self.new.source else ''
        return f'Create {self.new} ({source})'


class Update(Change):
    CLASS_ORDERING = 2

    # Leader is just to allow us to work around heven eating leading whitespace
    # in our output. When we call this from the Manager.sync plan summary
    # section we'll pass in a leader, otherwise we'll just let it default and
    # do nothing
    def __repr__(self, leader=''):
        source = self.new.source.id if self.new.source else ''
        return (
            f'Update\n{leader}    {self.existing} ->\n'
            f'{leader}    {self.new} ({source})'
        )


class Delete(Change):
    CLASS_ORDERING = 0

    def __init__(self, existing):
        super(Delete, self).__init__(existing, None)

    def __repr__(self, leader=''):
        return f'Delete {self.existing}'


class RecordException(Exception):
    pass


class RrParseError(RecordException):
    def __init__(self, message='failed to parse string value as RR text'):
        super().__init__(message)


class ValidationError(RecordException):
    @classmethod
    def build_message(cls, fqdn, reasons):
        reasons = '\n  - '.join(reasons)
        return f'Invalid record {idna_decode(fqdn)}\n  - {reasons}'

    def __init__(self, fqdn, reasons):
        super(Exception, self).__init__(self.build_message(fqdn, reasons))
        self.fqdn = fqdn
        self.reasons = reasons


class Rr(object):
    '''
    Simple object intended to be used with Record.from_rrs to allow providers
    that work with RFC formatted rdata to share centralized parsing/encoding
    code
    '''

    def __init__(self, name, _type, ttl, rdata):
        self.name = name
        self._type = _type
        self.ttl = ttl
        self.rdata = rdata

    def __repr__(self):
        return f'Rr<{self.name}, {self._type}, {self.ttl}, {self.rdata}'


class Record(EqualityTupleMixin):
    log = getLogger('Record')

    _CLASSES = {}

    @classmethod
    def register_type(cls, _class, _type=None):
        if _type is None:
            _type = _class._type
        existing = cls._CLASSES.get(_type)
        if existing:
            module = existing.__module__
            name = existing.__name__
            msg = f'Type "{_type}" already registered by {module}.{name}'
            raise RecordException(msg)
        cls._CLASSES[_type] = _class

    @classmethod
    def registered_types(cls):
        return cls._CLASSES

    @classmethod
    def new(cls, zone, name, data, source=None, lenient=False):
        reasons = []
        try:
            name = idna_encode(str(name))
        except IdnaError as e:
            # convert the error into a reason
            reasons.append(str(e))
            name = str(name)
        fqdn = f'{name}.{zone.name}' if name else zone.name
        try:
            _type = data['type']
        except KeyError:
            raise Exception(f'Invalid record {idna_decode(fqdn)}, missing type')
        try:
            _class = cls._CLASSES[_type]
        except KeyError:
            raise Exception(f'Unknown record type: "{_type}"')
        reasons.extend(_class.validate(name, fqdn, data))
        try:
            lenient |= data['octodns']['lenient']
        except KeyError:
            pass
        if reasons:
            if lenient:
                cls.log.warning(ValidationError.build_message(fqdn, reasons))
            else:
                raise ValidationError(fqdn, reasons)
        return _class(zone, name, data, source=source)

    @classmethod
    def validate(cls, name, fqdn, data):
        reasons = []
        if name == '@':
            reasons.append('invalid name "@", use "" instead')
        n = len(fqdn)
        if n > 253:
            reasons.append(
                f'invalid fqdn, "{idna_decode(fqdn)}" is too long at {n} '
                'chars, max is 253'
            )
        for label in name.split('.'):
            n = len(label)
            if n > 63:
                reasons.append(
                    f'invalid label, "{label}" is too long at {n}'
                    ' chars, max is 63'
                )
        # TODO: look at the idna lib for a lot more potential validations...
        try:
            ttl = int(data['ttl'])
            if ttl < 0:
                reasons.append('invalid ttl')
        except KeyError:
            reasons.append('missing ttl')
        try:
            if data['octodns']['healthcheck']['protocol'] not in (
                'HTTP',
                'HTTPS',
                'TCP',
            ):
                reasons.append('invalid healthcheck protocol')
        except KeyError:
            pass
        return reasons

    @classmethod
    def from_rrs(cls, zone, rrs, lenient=False):
        # group records by name & type so that multiple rdatas can be combined
        # into a single record when needed
        grouped = defaultdict(list)
        for rr in rrs:
            grouped[(rr.name, rr._type)].append(rr)

        records = []
        # walk the grouped rrs converting each one to data and then create a
        # record with that data
        for _, rrs in sorted(grouped.items()):
            rr = rrs[0]
            name = zone.hostname_from_fqdn(rr.name)
            _class = cls._CLASSES[rr._type]
            data = _class.data_from_rrs(rrs)
            record = Record.new(zone, name, data, lenient=lenient)
            records.append(record)

        return records

    def __init__(self, zone, name, data, source=None):
        self.zone = zone
        if name:
            # internally everything is idna
            self.name = idna_encode(str(name))
            # we'll keep a decoded version around for logs and errors
            self.decoded_name = idna_decode(self.name)
        else:
            self.name = self.decoded_name = name
        self.log.debug(
            '__init__: zone.name=%s, type=%11s, name=%s',
            zone.decoded_name,
            self.__class__.__name__,
            self.decoded_name,
        )
        self.source = source
        self.ttl = int(data['ttl'])

        self._octodns = data.get('octodns', {})

    def _data(self):
        return {'ttl': self.ttl}

    @property
    def data(self):
        return self._data()

    @property
    def fqdn(self):
        # TODO: these should be calculated and set in __init__ rather than on
        # each use
        if self.name:
            return f'{self.name}.{self.zone.name}'
        return self.zone.name

    @property
    def decoded_fqdn(self):
        if self.decoded_name:
            return f'{self.decoded_name}.{self.zone.decoded_name}'
        return self.zone.decoded_name

    @property
    def ignored(self):
        return self._octodns.get('ignored', False)

    @property
    def excluded(self):
        return self._octodns.get('excluded', [])

    @property
    def included(self):
        return self._octodns.get('included', [])

    def healthcheck_host(self, value=None):
        healthcheck = self._octodns.get('healthcheck', {})
        if healthcheck.get('protocol', None) == 'TCP':
            return None
        return healthcheck.get('host', self.fqdn[:-1]) or value

    @property
    def healthcheck_path(self):
        healthcheck = self._octodns.get('healthcheck', {})
        if healthcheck.get('protocol', None) == 'TCP':
            return None
        try:
            return healthcheck['path']
        except KeyError:
            return '/_dns'

    @property
    def healthcheck_protocol(self):
        try:
            return self._octodns['healthcheck']['protocol']
        except KeyError:
            return 'HTTPS'

    @property
    def healthcheck_port(self):
        try:
            return int(self._octodns['healthcheck']['port'])
        except KeyError:
            return 443

    def changes(self, other, target):
        # We're assuming we have the same name and type if we're being compared
        if self.ttl != other.ttl:
            return Update(self, other)

    def copy(self, zone=None):
        data = self.data
        data['type'] = self._type
        data['octodns'] = self._octodns

        return Record.new(
            zone if zone else self.zone,
            self.name,
            data,
            self.source,
            lenient=True,
        )

    # NOTE: we're using __hash__ and ordering methods that consider Records
    # equivalent if they have the same name & _type. Values are ignored. This
    # is useful when computing diffs/changes.

    def __hash__(self):
        return f'{self.name}:{self._type}'.__hash__()

    def _equality_tuple(self):
        return (self.name, self._type)

    def __repr__(self):
        # Make sure this is always overridden
        raise NotImplementedError('Abstract base class, __repr__ required')


class GeoValue(EqualityTupleMixin):
    geo_re = re.compile(
        r'^(?P<continent_code>\w\w)(-(?P<country_code>\w\w)'
        r'(-(?P<subdivision_code>\w\w))?)?$'
    )

    @classmethod
    def _validate_geo(cls, code):
        reasons = []
        match = cls.geo_re.match(code)
        if not match:
            reasons.append(f'invalid geo "{code}"')
        return reasons

    def __init__(self, geo, values):
        self.code = geo
        match = self.geo_re.match(geo)
        self.continent_code = match.group('continent_code')
        self.country_code = match.group('country_code')
        self.subdivision_code = match.group('subdivision_code')
        self.values = sorted(values)

    @property
    def parents(self):
        bits = self.code.split('-')[:-1]
        while bits:
            yield '-'.join(bits)
            bits.pop()

    def _equality_tuple(self):
        return (
            self.continent_code,
            self.country_code,
            self.subdivision_code,
            self.values,
        )

    def __repr__(self):
        return (
            f"'Geo {self.continent_code} {self.country_code} "
            "{self.subdivision_code} {self.values}'"
        )


class ValuesMixin(object):
    @classmethod
    def validate(cls, name, fqdn, data):
        reasons = super(ValuesMixin, cls).validate(name, fqdn, data)

        values = data.get('values', data.get('value', []))

        reasons.extend(cls._value_type.validate(values, cls._type))

        return reasons

    @classmethod
    def data_from_rrs(cls, rrs):
        # type and TTL come from the first rr
        rr = rrs[0]
        # values come from parsing the rdata portion of all rrs
        values = [cls._value_type.parse_rdata_text(rr.rdata) for rr in rrs]
        return {'ttl': rr.ttl, 'type': rr._type, 'values': values}

    def __init__(self, zone, name, data, source=None):
        super(ValuesMixin, self).__init__(zone, name, data, source=source)
        try:
            values = data['values']
        except KeyError:
            values = [data['value']]
        self.values = sorted(self._value_type.process(values))

    def changes(self, other, target):
        if self.values != other.values:
            return Update(self, other)
        return super(ValuesMixin, self).changes(other, target)

    def _data(self):
        ret = super(ValuesMixin, self)._data()
        if len(self.values) > 1:
            values = [getattr(v, 'data', v) for v in self.values if v]
            if len(values) > 1:
                ret['values'] = values
            elif len(values) == 1:
                ret['value'] = values[0]
        elif len(self.values) == 1:
            v = self.values[0]
            if v:
                ret['value'] = getattr(v, 'data', v)

        return ret

    @property
    def rrs(self):
        return (
            self.fqdn,
            self.ttl,
            self._type,
            [v.rdata_text for v in self.values],
        )

    def __repr__(self):
        values = "', '".join([str(v) for v in self.values])
        klass = self.__class__.__name__
        return f"<{klass} {self._type} {self.ttl}, {self.decoded_fqdn}, ['{values}']>"


class _GeoMixin(ValuesMixin):
    '''
    Adds GeoDNS support to a record.

    Must be included before `Record`.
    '''

    @classmethod
    def validate(cls, name, fqdn, data):
        reasons = super(_GeoMixin, cls).validate(name, fqdn, data)
        try:
            geo = dict(data['geo'])
            for code, values in geo.items():
                reasons.extend(GeoValue._validate_geo(code))
                reasons.extend(cls._value_type.validate(values, cls._type))
        except KeyError:
            pass
        return reasons

    def __init__(self, zone, name, data, *args, **kwargs):
        super(_GeoMixin, self).__init__(zone, name, data, *args, **kwargs)
        try:
            self.geo = dict(data['geo'])
        except KeyError:
            self.geo = {}
        for code, values in self.geo.items():
            self.geo[code] = GeoValue(code, values)

    def _data(self):
        ret = super(_GeoMixin, self)._data()
        if self.geo:
            geo = {}
            for code, value in self.geo.items():
                geo[code] = value.values
            ret['geo'] = geo
        return ret

    def changes(self, other, target):
        if target.SUPPORTS_GEO:
            if self.geo != other.geo:
                return Update(self, other)
        return super(_GeoMixin, self).changes(other, target)

    def __repr__(self):
        if self.geo:
            klass = self.__class__.__name__
            return (
                f'<{klass} {self._type} {self.ttl}, {self.decoded_fqdn}, '
                f'{self.values}, {self.geo}>'
            )
        return super(_GeoMixin, self).__repr__()


class ValueMixin(object):
    @classmethod
    def validate(cls, name, fqdn, data):
        reasons = super(ValueMixin, cls).validate(name, fqdn, data)
        reasons.extend(
            cls._value_type.validate(data.get('value', None), cls._type)
        )
        return reasons

    @classmethod
    def data_from_rrs(cls, rrs):
        # single value, so single rr only...
        rr = rrs[0]
        return {
            'ttl': rr.ttl,
            'type': rr._type,
            'value': cls._value_type.parse_rdata_text(rr.rdata),
        }

    def __init__(self, zone, name, data, source=None):
        super(ValueMixin, self).__init__(zone, name, data, source=source)
        self.value = self._value_type.process(data['value'])

    def changes(self, other, target):
        if self.value != other.value:
            return Update(self, other)
        return super(ValueMixin, self).changes(other, target)

    def _data(self):
        ret = super(ValueMixin, self)._data()
        if self.value:
            ret['value'] = getattr(self.value, 'data', self.value)
        return ret

    @property
    def rrs(self):
        return self.fqdn, self.ttl, self._type, [self.value.rdata_text]

    def __repr__(self):
        klass = self.__class__.__name__
        return f'<{klass} {self._type} {self.ttl}, {self.decoded_fqdn}, {self.value}>'


class _DynamicPool(object):
    log = getLogger('_DynamicPool')

    def __init__(self, _id, data, value_type):
        self._id = _id

        values = [
            {
                'value': value_type(d['value']),
                'weight': d.get('weight', 1),
                'status': d.get('status', 'obey'),
            }
            for d in data['values']
        ]
        values.sort(key=lambda d: d['value'])

        # normalize weight of a single-value pool
        if len(values) == 1:
            weight = data['values'][0].get('weight', 1)
            if weight != 1:
                self.log.warning(
                    'Using weight=1 instead of %s for single-value pool %s',
                    weight,
                    _id,
                )
                values[0]['weight'] = 1

        fallback = data.get('fallback', None)
        self.data = {
            'fallback': fallback if fallback != 'default' else None,
            'values': values,
        }

    def _data(self):
        return self.data

    def __eq__(self, other):
        if not isinstance(other, _DynamicPool):
            return False
        return self.data == other.data

    def __ne__(self, other):
        return not self.__eq__(other)

    def __repr__(self):
        return f'{self.data}'


class _DynamicRule(object):
    def __init__(self, i, data):
        self.i = i

        self.data = {}
        try:
            self.data['pool'] = data['pool']
        except KeyError:
            pass
        try:
            self.data['geos'] = sorted(data['geos'])
        except KeyError:
            pass

    def _data(self):
        return self.data

    def __eq__(self, other):
        if not isinstance(other, _DynamicRule):
            return False
        return self.data == other.data

    def __ne__(self, other):
        return not self.__eq__(other)

    def __repr__(self):
        return f'{self.data}'


class _Dynamic(object):
    def __init__(self, pools, rules):
        self.pools = pools
        self.rules = rules

    def _data(self):
        pools = {}
        for _id, pool in self.pools.items():
            pools[_id] = pool._data()
        rules = []
        for rule in self.rules:
            rules.append(rule._data())
        return {'pools': pools, 'rules': rules}

    def __eq__(self, other):
        if not isinstance(other, _Dynamic):
            return False
        ret = self.pools == other.pools and self.rules == other.rules
        return ret

    def __ne__(self, other):
        return not self.__eq__(other)

    def __repr__(self):
        return f'{self.pools}, {self.rules}'


class _DynamicMixin(object):
    geo_re = re.compile(
        r'^(?P<continent_code>\w\w)(-(?P<country_code>\w\w)'
        r'(-(?P<subdivision_code>\w\w))?)?$'
    )

    @classmethod
    def validate(cls, name, fqdn, data):
        reasons = super(_DynamicMixin, cls).validate(name, fqdn, data)

        if 'dynamic' not in data:
            return reasons
        elif 'geo' in data:
            reasons.append('"dynamic" record with "geo" content')

        try:
            pools = data['dynamic']['pools']
        except KeyError:
            pools = {}

        pools_exist = set()
        pools_seen = set()
        pools_seen_as_fallback = set()
        if not isinstance(pools, dict):
            reasons.append('pools must be a dict')
        elif not pools:
            reasons.append('missing pools')
        else:
            for _id, pool in sorted(pools.items()):
                if not isinstance(pool, dict):
                    reasons.append(f'pool "{_id}" must be a dict')
                    continue
                try:
                    values = pool['values']
                except KeyError:
                    reasons.append(f'pool "{_id}" is missing values')
                    continue

                pools_exist.add(_id)

                for i, value in enumerate(values):
                    value_num = i + 1
                    try:
                        weight = value['weight']
                        weight = int(weight)
                        if weight < 1 or weight > 100:
                            reasons.append(
                                f'invalid weight "{weight}" in '
                                f'pool "{_id}" value {value_num}'
                            )
                    except KeyError:
                        pass
                    except ValueError:
                        reasons.append(
                            f'invalid weight "{weight}" in '
                            f'pool "{_id}" value {value_num}'
                        )

                    try:
                        status = value['status']
                        if status not in ['up', 'down', 'obey']:
                            reasons.append(
                                f'invalid status "{status}" in '
                                f'pool "{_id}" value {value_num}'
                            )
                    except KeyError:
                        pass

                    try:
                        value = value['value']
                        reasons.extend(
                            cls._value_type.validate(value, cls._type)
                        )
                    except KeyError:
                        reasons.append(
                            f'missing value in pool "{_id}" '
                            f'value {value_num}'
                        )

                if len(values) == 1 and values[0].get('weight', 1) != 1:
                    reasons.append(
                        f'pool "{_id}" has single value with weight!=1'
                    )

                fallback = pool.get('fallback', None)
                if fallback is not None:
                    if fallback in pools:
                        pools_seen_as_fallback.add(fallback)
                    else:
                        reasons.append(
                            f'undefined fallback "{fallback}" '
                            f'for pool "{_id}"'
                        )

                # Check for loops
                fallback = pools[_id].get('fallback', None)
                seen = [_id, fallback]
                while fallback is not None:
                    # See if there's a next fallback
                    fallback = pools.get(fallback, {}).get('fallback', None)
                    if fallback in seen:
                        loop = ' -> '.join(seen)
                        reasons.append(f'loop in pool fallbacks: {loop}')
                        # exit the loop
                        break
                    seen.append(fallback)

        try:
            rules = data['dynamic']['rules']
        except KeyError:
            rules = []

        if not isinstance(rules, (list, tuple)):
            reasons.append('rules must be a list')
        elif not rules:
            reasons.append('missing rules')
        else:
            seen_default = False

            for i, rule in enumerate(rules):
                rule_num = i + 1
                try:
                    pool = rule['pool']
                except KeyError:
                    reasons.append(f'rule {rule_num} missing pool')
                    continue

                try:
                    geos = rule['geos']
                except KeyError:
                    geos = []

                if not isinstance(pool, str):
                    reasons.append(f'rule {rule_num} invalid pool "{pool}"')
                else:
                    if pool not in pools:
                        reasons.append(
                            f'rule {rule_num} undefined pool ' f'"{pool}"'
                        )
                    elif pool in pools_seen and geos:
                        reasons.append(
                            f'rule {rule_num} invalid, target '
                            f'pool "{pool}" reused'
                        )
                    pools_seen.add(pool)

                if not geos:
                    if seen_default:
                        reasons.append(f'rule {rule_num} duplicate default')
                    seen_default = True

                if not isinstance(geos, (list, tuple)):
                    reasons.append(f'rule {rule_num} geos must be a list')
                else:
                    for geo in geos:
                        reasons.extend(
                            GeoCodes.validate(geo, f'rule {rule_num} ')
                        )

        unused = pools_exist - pools_seen - pools_seen_as_fallback
        if unused:
            unused = '", "'.join(sorted(unused))
            reasons.append(f'unused pools: "{unused}"')

        return reasons

    def __init__(self, zone, name, data, *args, **kwargs):
        super(_DynamicMixin, self).__init__(zone, name, data, *args, **kwargs)

        self.dynamic = {}

        if 'dynamic' not in data:
            return

        # pools
        try:
            pools = dict(data['dynamic']['pools'])
        except:
            pools = {}

        for _id, pool in sorted(pools.items()):
            pools[_id] = _DynamicPool(_id, pool, self._value_type)

        # rules
        try:
            rules = list(data['dynamic']['rules'])
        except:
            rules = []

        parsed = []
        for i, rule in enumerate(rules):
            parsed.append(_DynamicRule(i, rule))

        # dynamic
        self.dynamic = _Dynamic(pools, parsed)

    def _data(self):
        ret = super(_DynamicMixin, self)._data()
        if self.dynamic:
            ret['dynamic'] = self.dynamic._data()
        return ret

    def changes(self, other, target):
        if target.SUPPORTS_DYNAMIC:
            if self.dynamic != other.dynamic:
                return Update(self, other)
        return super(_DynamicMixin, self).changes(other, target)

    def __repr__(self):
        # TODO: improve this whole thing, we need multi-line...
        if self.dynamic:
            # TODO: this hack can't going to cut it, as part of said
            # improvements the value types should deal with serializing their
            # value
            try:
                values = self.values
            except AttributeError:
                values = self.value

            klass = self.__class__.__name__
            return (
                f'<{klass} {self._type} {self.ttl}, {self.decoded_fqdn}, '
                f'{values}, {self.dynamic}>'
            )
        return super(_DynamicMixin, self).__repr__()


class _TargetValue(str):
    @classmethod
    def parse_rdata_text(self, value):
        return value

    @classmethod
    def validate(cls, data, _type):
        # no need to call parse_rdata_text since it's a noop
        reasons = []
        if data == '':
            reasons.append('empty value')
        elif not data:
            reasons.append('missing value')
        else:
            data = idna_encode(data)
            if not FQDN(str(data), allow_underscores=True).is_valid:
                reasons.append(f'{_type} value "{data}" is not a valid FQDN')
            elif not data.endswith('.'):
                reasons.append(f'{_type} value "{data}" missing trailing .')
        return reasons

    @classmethod
    def process(cls, value):
        # no need to call parse_rdata_text since it's a noop
        if value:
            return cls(value)
        return None

<<<<<<< HEAD
    @property
    def rdata_text(self):
        return self
=======
    def __new__(cls, v):
        v = idna_encode(v)
        return super().__new__(cls, v)
>>>>>>> 6cf5bc24


class CnameValue(_TargetValue):
    pass


class DnameValue(_TargetValue):
    pass


class _IpAddress(str):
    @classmethod
    def parse_rdata_text(cls, value):
        return value

    @classmethod
    def validate(cls, data, _type):
        if not isinstance(data, (list, tuple)):
            data = (data,)
        if len(data) == 0:
            return ['missing value(s)']
        reasons = []
        for value in data:
            # no need to call parse_rdata_text here as it's a noop
            if value == '':
                reasons.append('empty value')
            elif value is None:
                reasons.append('missing value(s)')
            else:
                try:
                    cls._address_type(str(value))
                except Exception:
                    addr_name = cls._address_name
                    reasons.append(f'invalid {addr_name} address "{value}"')
        return reasons

    @classmethod
    def process(cls, values):
        # Translating None into '' so that the list will be sortable in
        # python3, get everything to str first
        values = [v if v is not None else '' for v in values]
        # Now round trip all non-'' through the address type and back to a str
        # to normalize the address representation.
        return [cls(v) if v != '' else '' for v in values]

    def __new__(cls, v):
        # no need to call parse_rdata_text here as it's a noop
        v = str(cls._address_type(v))
        return super().__new__(cls, v)

    @property
    def rdata_text(self):
        return self


class Ipv4Address(_IpAddress):
    _address_type = _IPv4Address
    _address_name = 'IPv4'


class ARecord(_DynamicMixin, _GeoMixin, Record):
    _type = 'A'
    _value_type = Ipv4Address


Record.register_type(ARecord)


class Ipv6Address(_IpAddress):
    _address_type = _IPv6Address
    _address_name = 'IPv6'


class AaaaRecord(_DynamicMixin, _GeoMixin, Record):
    _type = 'AAAA'
    _value_type = Ipv6Address


Record.register_type(AaaaRecord)


class AliasValue(_TargetValue):
    pass


class AliasRecord(ValueMixin, Record):
    _type = 'ALIAS'
    _value_type = AliasValue

    @classmethod
    def validate(cls, name, fqdn, data):
        reasons = []
        if name != '':
            reasons.append('non-root ALIAS not allowed')
        reasons.extend(super(AliasRecord, cls).validate(name, fqdn, data))
        return reasons


Record.register_type(AliasRecord)


class CaaValue(EqualityTupleMixin, dict):
    # https://tools.ietf.org/html/rfc6844#page-5

    @classmethod
    def parse_rdata_text(cls, value):
        try:
            flags, tag, value = value.split(' ')
        except ValueError:
            raise RrParseError()
        try:
            flags = int(flags)
        except ValueError:
            pass
        return {'flags': flags, 'tag': tag, 'value': value}

    @classmethod
    def validate(cls, data, _type):
        if not isinstance(data, (list, tuple)):
            data = (data,)
        reasons = []
        for value in data:
            if isinstance(value, str):
                # it's hopefully RR formatted, give parsing a try
                try:
                    value = cls.parse_rdata_text(value)
                except RrParseError as e:
                    reasons.append(str(e))
                    # not a dict so no point in continuing
                    continue
            try:
                flags = int(value.get('flags', 0))
                if flags < 0 or flags > 255:
                    reasons.append(f'invalid flags "{flags}"')
            except ValueError:
                reasons.append(f'invalid flags "{value["flags"]}"')

            if 'tag' not in value:
                reasons.append('missing tag')
            if 'value' not in value:
                reasons.append('missing value')
        return reasons

    @classmethod
    def process(cls, values):
        return [cls(v) for v in values]

    def __init__(self, value):
        if isinstance(value, str):
            value = self.parse_rdata_text(value)
        super().__init__(
            {
                'flags': int(value.get('flags', 0)),
                'tag': value['tag'],
                'value': value['value'],
            }
        )

    @property
    def flags(self):
        return self['flags']

    @flags.setter
    def flags(self, value):
        self['flags'] = value

    @property
    def tag(self):
        return self['tag']

    @tag.setter
    def tag(self, value):
        self['tag'] = value

    @property
    def value(self):
        return self['value']

    @value.setter
    def value(self, value):
        self['value'] = value

    @property
    def data(self):
        return self

    @property
    def rdata_text(self):
        return f'{self.flags} {self.tag} {self.value}'

    def _equality_tuple(self):
        return (self.flags, self.tag, self.value)

    def __repr__(self):
        return f'{self.flags} {self.tag} "{self.value}"'


class CaaRecord(ValuesMixin, Record):
    _type = 'CAA'
    _value_type = CaaValue


Record.register_type(CaaRecord)


class CnameRecord(_DynamicMixin, ValueMixin, Record):
    _type = 'CNAME'
    _value_type = CnameValue

    @classmethod
    def validate(cls, name, fqdn, data):
        reasons = []
        if name == '':
            reasons.append('root CNAME not allowed')
        reasons.extend(super(CnameRecord, cls).validate(name, fqdn, data))
        return reasons


Record.register_type(CnameRecord)


class DnameRecord(_DynamicMixin, ValueMixin, Record):
    _type = 'DNAME'
    _value_type = DnameValue


Record.register_type(DnameRecord)


class LocValue(EqualityTupleMixin, dict):
    # TODO: this does not really match the RFC, but it's stuck using the details
    # of how the type was impelemented. Would be nice to rework things to match
    # while maintaining backwards compatibility.
    # https://www.rfc-editor.org/rfc/rfc1876.html

    @classmethod
    def parse_rdata_text(cls, value):
        try:
            value = value.replace('m', '')
            (
                lat_degrees,
                lat_minutes,
                lat_seconds,
                lat_direction,
                long_degrees,
                long_minutes,
                long_seconds,
                long_direction,
                altitude,
                size,
                precision_horz,
                precision_vert,
            ) = value.split(' ')
        except ValueError:
            raise RrParseError()
        try:
            lat_degrees = int(lat_degrees)
        except ValueError:
            pass
        try:
            lat_minutes = int(lat_minutes)
        except ValueError:
            pass
        try:
            long_degrees = int(long_degrees)
        except ValueError:
            pass
        try:
            long_minutes = int(long_minutes)
        except ValueError:
            pass
        try:
            lat_seconds = float(lat_seconds)
        except ValueError:
            pass
        try:
            long_seconds = float(long_seconds)
        except ValueError:
            pass
        try:
            altitude = float(altitude)
        except ValueError:
            pass
        try:
            size = float(size)
        except ValueError:
            pass
        try:
            precision_horz = float(precision_horz)
        except ValueError:
            pass
        try:
            precision_vert = float(precision_vert)
        except ValueError:
            pass
        return {
            'lat_degrees': lat_degrees,
            'lat_minutes': lat_minutes,
            'lat_seconds': lat_seconds,
            'lat_direction': lat_direction,
            'long_degrees': long_degrees,
            'long_minutes': long_minutes,
            'long_seconds': long_seconds,
            'long_direction': long_direction,
            'altitude': altitude,
            'size': size,
            'precision_horz': precision_horz,
            'precision_vert': precision_vert,
        }

    @classmethod
    def validate(cls, data, _type):
        int_keys = [
            'lat_degrees',
            'lat_minutes',
            'long_degrees',
            'long_minutes',
        ]

        float_keys = [
            'lat_seconds',
            'long_seconds',
            'altitude',
            'size',
            'precision_horz',
            'precision_vert',
        ]

        direction_keys = ['lat_direction', 'long_direction']

        if not isinstance(data, (list, tuple)):
            data = (data,)
        reasons = []
        for value in data:
            if isinstance(value, str):
                # it's hopefully RR formatted, give parsing a try
                try:
                    value = cls.parse_rdata_text(value)
                except RrParseError as e:
                    reasons.append(str(e))
                    # not a dict so no point in continuing
                    continue
            for key in int_keys:
                try:
                    int(value[key])
                    if (
                        (
                            key == 'lat_degrees'
                            and not 0 <= int(value[key]) <= 90
                        )
                        or (
                            key == 'long_degrees'
                            and not 0 <= int(value[key]) <= 180
                        )
                        or (
                            key in ['lat_minutes', 'long_minutes']
                            and not 0 <= int(value[key]) <= 59
                        )
                    ):
                        reasons.append(
                            f'invalid value for {key} ' f'"{value[key]}"'
                        )
                except KeyError:
                    reasons.append(f'missing {key}')
                except ValueError:
                    reasons.append(f'invalid {key} "{value[key]}"')

            for key in float_keys:
                try:
                    float(value[key])
                    if (
                        (
                            key in ['lat_seconds', 'long_seconds']
                            and not 0 <= float(value[key]) <= 59.999
                        )
                        or (
                            key == 'altitude'
                            and not -100000.00
                            <= float(value[key])
                            <= 42849672.95
                        )
                        or (
                            key in ['size', 'precision_horz', 'precision_vert']
                            and not 0 <= float(value[key]) <= 90000000.00
                        )
                    ):
                        reasons.append(
                            f'invalid value for {key} ' f'"{value[key]}"'
                        )
                except KeyError:
                    reasons.append(f'missing {key}')
                except ValueError:
                    reasons.append(f'invalid {key} "{value[key]}"')

            for key in direction_keys:
                try:
                    str(value[key])
                    if key == 'lat_direction' and value[key] not in ['N', 'S']:
                        reasons.append(
                            f'invalid direction for {key} ' f'"{value[key]}"'
                        )
                    if key == 'long_direction' and value[key] not in ['E', 'W']:
                        reasons.append(
                            f'invalid direction for {key} ' f'"{value[key]}"'
                        )
                except KeyError:
                    reasons.append(f'missing {key}')
        return reasons

    @classmethod
    def process(cls, values):
        return [cls(v) for v in values]

    def __init__(self, value):
        if isinstance(value, str):
            value = self.parse_rdata_text(value)
        super().__init__(
            {
                'lat_degrees': int(value['lat_degrees']),
                'lat_minutes': int(value['lat_minutes']),
                'lat_seconds': float(value['lat_seconds']),
                'lat_direction': value['lat_direction'].upper(),
                'long_degrees': int(value['long_degrees']),
                'long_minutes': int(value['long_minutes']),
                'long_seconds': float(value['long_seconds']),
                'long_direction': value['long_direction'].upper(),
                'altitude': float(value['altitude']),
                'size': float(value['size']),
                'precision_horz': float(value['precision_horz']),
                'precision_vert': float(value['precision_vert']),
            }
        )

    @property
    def lat_degrees(self):
        return self['lat_degrees']

    @lat_degrees.setter
    def lat_degrees(self, value):
        self['lat_degrees'] = value

    @property
    def lat_minutes(self):
        return self['lat_minutes']

    @lat_minutes.setter
    def lat_minutes(self, value):
        self['lat_minutes'] = value

    @property
    def lat_seconds(self):
        return self['lat_seconds']

    @lat_seconds.setter
    def lat_seconds(self, value):
        self['lat_seconds'] = value

    @property
    def lat_direction(self):
        return self['lat_direction']

    @lat_direction.setter
    def lat_direction(self, value):
        self['lat_direction'] = value

    @property
    def long_degrees(self):
        return self['long_degrees']

    @long_degrees.setter
    def long_degrees(self, value):
        self['long_degrees'] = value

    @property
    def long_minutes(self):
        return self['long_minutes']

    @long_minutes.setter
    def long_minutes(self, value):
        self['long_minutes'] = value

    @property
    def long_seconds(self):
        return self['long_seconds']

    @long_seconds.setter
    def long_seconds(self, value):
        self['long_seconds'] = value

    @property
    def long_direction(self):
        return self['long_direction']

    @long_direction.setter
    def long_direction(self, value):
        self['long_direction'] = value

    @property
    def altitude(self):
        return self['altitude']

    @altitude.setter
    def altitude(self, value):
        self['altitude'] = value

    @property
    def size(self):
        return self['size']

    @size.setter
    def size(self, value):
        self['size'] = value

    @property
    def precision_horz(self):
        return self['precision_horz']

    @precision_horz.setter
    def precision_horz(self, value):
        self['precision_horz'] = value

    @property
    def precision_vert(self):
        return self['precision_vert']

    @precision_vert.setter
    def precision_vert(self, value):
        self['precision_vert'] = value

    @property
    def data(self):
        return self

    @property
    def rdata_text(self):
        return f'{self.lat_degrees} {self.lat_minutes} {self.lat_seconds} {self.lat_direction} {self.long_degrees} {self.long_minutes} {self.long_seconds} {self.long_direction} {self.altitude}m {self.size}m {self.precision_horz}m {self.precision_vert}m'

    def __hash__(self):
        return hash(
            (
                self.lat_degrees,
                self.lat_minutes,
                self.lat_seconds,
                self.lat_direction,
                self.long_degrees,
                self.long_minutes,
                self.long_seconds,
                self.long_direction,
                self.altitude,
                self.size,
                self.precision_horz,
                self.precision_vert,
            )
        )

    def _equality_tuple(self):
        return (
            self.lat_degrees,
            self.lat_minutes,
            self.lat_seconds,
            self.lat_direction,
            self.long_degrees,
            self.long_minutes,
            self.long_seconds,
            self.long_direction,
            self.altitude,
            self.size,
            self.precision_horz,
            self.precision_vert,
        )

    def __repr__(self):
        return (
            f"'{self.lat_degrees} {self.lat_minutes} "
            f"{self.lat_seconds:.3f} {self.lat_direction} "
            f"{self.long_degrees} {self.long_minutes} "
            f"{self.long_seconds:.3f} {self.long_direction} "
            f"{self.altitude:.2f}m {self.size:.2f}m "
            f"{self.precision_horz:.2f}m {self.precision_vert:.2f}m'"
        )


class LocRecord(ValuesMixin, Record):
    _type = 'LOC'
    _value_type = LocValue


Record.register_type(LocRecord)


class MxValue(EqualityTupleMixin, dict):
    @classmethod
    def parse_rdata_text(cls, value):
        try:
            preference, exchange = value.split(' ')
        except ValueError:
            raise RrParseError()
        try:
            preference = int(preference)
        except ValueError:
            pass
        return {'preference': preference, 'exchange': exchange}

    @classmethod
    def validate(cls, data, _type):
        if not isinstance(data, (list, tuple)):
            data = (data,)
        reasons = []
        for value in data:
            if isinstance(value, str):
                # it's hopefully RR formatted, give parsing a try
                try:
                    value = cls.parse_rdata_text(value)
                except RrParseError as e:
                    reasons.append(str(e))
                    # not a dict so no point in continuing
                    continue
            try:
                try:
                    int(value['preference'])
                except KeyError:
                    int(value['priority'])
            except KeyError:
                reasons.append('missing preference')
            except ValueError:
                reasons.append(f'invalid preference "{value["preference"]}"')
            exchange = None
            try:
                exchange = value.get('exchange', None) or value['value']
                if not exchange:
                    reasons.append('missing exchange')
                    continue
                exchange = idna_encode(exchange)
                if (
                    exchange != '.'
                    and not FQDN(exchange, allow_underscores=True).is_valid
                ):
                    reasons.append(
                        f'Invalid MX exchange "{exchange}" is not '
                        'a valid FQDN.'
                    )
                elif not exchange.endswith('.'):
                    reasons.append(f'MX value "{exchange}" missing trailing .')
            except KeyError:
                reasons.append('missing exchange')
        return reasons

    @classmethod
    def process(cls, values):
        return [cls(v) for v in values]

    def __init__(self, value):
        if isinstance(value, str):
            value = self.parse_rdata_text(value)
        # RFC1035 says preference, half the providers use priority
        try:
            preference = value['preference']
        except KeyError:
            preference = value['priority']
        # UNTIL 1.0 remove value fallback
        try:
            exchange = value['exchange']
        except KeyError:
            exchange = value['value']
        super().__init__(
            {'preference': int(preference), 'exchange': idna_encode(exchange)}
        )

    @property
    def preference(self):
        return self['preference']

    @preference.setter
    def preference(self, value):
        self['preference'] = value

    @property
    def exchange(self):
        return self['exchange']

    @exchange.setter
    def exchange(self, value):
        self['exchange'] = value

    @property
    def data(self):
        return self

    @property
    def rdata_text(self):
        return f'{self.preference} {self.exchange}'

    def __hash__(self):
        return hash((self.preference, self.exchange))

    def _equality_tuple(self):
        return (self.preference, self.exchange)

    def __repr__(self):
        return f"'{self.preference} {self.exchange}'"


class MxRecord(ValuesMixin, Record):
    _type = 'MX'
    _value_type = MxValue


Record.register_type(MxRecord)


class NaptrValue(EqualityTupleMixin, dict):
    VALID_FLAGS = ('S', 'A', 'U', 'P')

    @classmethod
    def parse_rdata_text(cls, value):
        try:
            (
                order,
                preference,
                flags,
                service,
                regexp,
                replacement,
            ) = value.split(' ')
        except ValueError:
            raise RrParseError()
        try:
            order = int(order)
            preference = int(preference)
        except ValueError:
            pass
        return {
            'order': order,
            'preference': preference,
            'flags': flags,
            'service': service,
            'regexp': regexp,
            'replacement': replacement,
        }

    @classmethod
    def validate(cls, data, _type):
        if not isinstance(data, (list, tuple)):
            data = (data,)
        reasons = []
        for value in data:
            if isinstance(value, str):
                # it's hopefully RR formatted, give parsing a try
                try:
                    value = cls.parse_rdata_text(value)
                except RrParseError as e:
                    reasons.append(str(e))
                    # not a dict so no point in continuing
                    continue
            try:
                int(value['order'])
            except KeyError:
                reasons.append('missing order')
            except ValueError:
                reasons.append(f'invalid order "{value["order"]}"')
            try:
                int(value['preference'])
            except KeyError:
                reasons.append('missing preference')
            except ValueError:
                reasons.append(f'invalid preference "{value["preference"]}"')
            try:
                flags = value['flags']
                if flags not in cls.VALID_FLAGS:
                    reasons.append(f'unrecognized flags "{flags}"')
            except KeyError:
                reasons.append('missing flags')

            # TODO: validate these... they're non-trivial
            for k in ('service', 'regexp', 'replacement'):
                if k not in value:
                    reasons.append(f'missing {k}')

        return reasons

    @classmethod
    def process(cls, values):
        return [cls(v) for v in values]

    def __init__(self, value):
        if isinstance(value, str):
            value = self.parse_rdata_text(value)
        super().__init__(
            {
                'order': int(value['order']),
                'preference': int(value['preference']),
                'flags': value['flags'],
                'service': value['service'],
                'regexp': value['regexp'],
                'replacement': value['replacement'],
            }
        )

    @property
    def order(self):
        return self['order']

    @order.setter
    def order(self, value):
        self['order'] = value

    @property
    def preference(self):
        return self['preference']

    @preference.setter
    def preference(self, value):
        self['preference'] = value

    @property
    def flags(self):
        return self['flags']

    @flags.setter
    def flags(self, value):
        self['flags'] = value

    @property
    def service(self):
        return self['service']

    @service.setter
    def service(self, value):
        self['service'] = value

    @property
    def regexp(self):
        return self['regexp']

    @regexp.setter
    def regexp(self, value):
        self['regexp'] = value

    @property
    def replacement(self):
        return self['replacement']

    @replacement.setter
    def replacement(self, value):
        self['replacement'] = value

    @property
    def data(self):
        return self

    @property
    def rdata_text(self):
        return f'{self.order} {self.preference} {self.flags} {self.service} {self.regexp} {self.replacement}'

    def __hash__(self):
        return hash(self.__repr__())

    def _equality_tuple(self):
        return (
            self.order,
            self.preference,
            self.flags,
            self.service,
            self.regexp,
            self.replacement,
        )

    def __repr__(self):
        flags = self.flags if self.flags is not None else ''
        service = self.service if self.service is not None else ''
        regexp = self.regexp if self.regexp is not None else ''
        return (
            f"'{self.order} {self.preference} \"{flags}\" \"{service}\" "
            f"\"{regexp}\" {self.replacement}'"
        )


class NaptrRecord(ValuesMixin, Record):
    _type = 'NAPTR'
    _value_type = NaptrValue


Record.register_type(NaptrRecord)


class _NsValue(str):
    @classmethod
    def parse_rdata_text(cls, value):
        return value

    @classmethod
    def validate(cls, data, _type):
        if not data:
            return ['missing value(s)']
        elif not isinstance(data, (list, tuple)):
            data = (data,)
        reasons = []
        for value in data:
<<<<<<< HEAD
            # no need to consider parse_rdata_text as it's a noop
            if not FQDN(str(value), allow_underscores=True).is_valid:
=======
            value = idna_encode(value)
            if not FQDN(value, allow_underscores=True).is_valid:
>>>>>>> 6cf5bc24
                reasons.append(
                    f'Invalid NS value "{value}" is not a valid FQDN.'
                )
            elif not value.endswith('.'):
                reasons.append(f'NS value "{value}" missing trailing .')
        return reasons

    @classmethod
    def process(cls, values):
        return [cls(v) for v in values]

<<<<<<< HEAD
    @property
    def rdata_text(self):
        return self
=======
    def __new__(cls, v):
        v = idna_encode(v)
        return super().__new__(cls, v)
>>>>>>> 6cf5bc24


class NsRecord(ValuesMixin, Record):
    _type = 'NS'
    _value_type = _NsValue


Record.register_type(NsRecord)


class PtrValue(_TargetValue):
    @classmethod
    def validate(cls, values, _type):
        if not isinstance(values, list):
            values = [values]

        reasons = []

        if not values:
            reasons.append('missing values')

        for value in values:
            reasons.extend(super().validate(value, _type))

        return reasons

    @classmethod
    def process(cls, values):
        supr = super()
        return [supr.process(v) for v in values]


class PtrRecord(ValuesMixin, Record):
    _type = 'PTR'
    _value_type = PtrValue

    # This is for backward compatibility with providers that don't support
    # multi-value PTR records.
    @property
    def value(self):
        return self.values[0]


Record.register_type(PtrRecord)


class SshfpValue(EqualityTupleMixin, dict):
    VALID_ALGORITHMS = (1, 2, 3, 4)
    VALID_FINGERPRINT_TYPES = (1, 2)

    @classmethod
    def parse_rdata_text(self, value):
        try:
            algorithm, fingerprint_type, fingerprint = value.split(' ')
        except ValueError:
            raise RrParseError()
        try:
            algorithm = int(algorithm)
        except ValueError:
            pass
        try:
            fingerprint_type = int(fingerprint_type)
        except ValueError:
            pass
        return {
            'algorithm': algorithm,
            'fingerprint_type': fingerprint_type,
            'fingerprint': fingerprint,
        }

    @classmethod
    def validate(cls, data, _type):
        if not isinstance(data, (list, tuple)):
            data = (data,)
        reasons = []
        for value in data:
            if isinstance(value, str):
                # it's hopefully RR formatted, give parsing a try
                try:
                    value = cls.parse_rdata_text(value)
                except RrParseError as e:
                    reasons.append(str(e))
                    # not a dict so no point in continuing
                    continue
            try:
                algorithm = int(value['algorithm'])
                if algorithm not in cls.VALID_ALGORITHMS:
                    reasons.append(f'unrecognized algorithm "{algorithm}"')
            except KeyError:
                reasons.append('missing algorithm')
            except ValueError:
                reasons.append(f'invalid algorithm "{value["algorithm"]}"')
            try:
                fingerprint_type = int(value['fingerprint_type'])
                if fingerprint_type not in cls.VALID_FINGERPRINT_TYPES:
                    reasons.append(
                        'unrecognized fingerprint_type ' f'"{fingerprint_type}"'
                    )
            except KeyError:
                reasons.append('missing fingerprint_type')
            except ValueError:
                reasons.append(
                    'invalid fingerprint_type ' f'"{value["fingerprint_type"]}"'
                )
            if 'fingerprint' not in value:
                reasons.append('missing fingerprint')
        return reasons

    @classmethod
    def process(cls, values):
        return [cls(v) for v in values]

    def __init__(self, value):
        if isinstance(value, str):
            value = self.parse_rdata_text(value)
        super().__init__(
            {
                'algorithm': int(value['algorithm']),
                'fingerprint_type': int(value['fingerprint_type']),
                'fingerprint': value['fingerprint'],
            }
        )

    @property
    def algorithm(self):
        return self['algorithm']

    @algorithm.setter
    def algorithm(self, value):
        self['algorithm'] = value

    @property
    def fingerprint_type(self):
        return self['fingerprint_type']

    @fingerprint_type.setter
    def fingerprint_type(self, value):
        self['fingerprint_type'] = value

    @property
    def fingerprint(self):
        return self['fingerprint']

    @fingerprint.setter
    def fingerprint(self, value):
        self['fingerprint'] = value

    @property
    def data(self):
        return self

    @property
    def rdata_text(self):
        return f'{self.algorithm} {self.fingerprint_type} {self.fingerprint}'

    def __hash__(self):
        return hash(self.__repr__())

    def _equality_tuple(self):
        return (self.algorithm, self.fingerprint_type, self.fingerprint)

    def __repr__(self):
        return f"'{self.algorithm} {self.fingerprint_type} {self.fingerprint}'"


class SshfpRecord(ValuesMixin, Record):
    _type = 'SSHFP'
    _value_type = SshfpValue


Record.register_type(SshfpRecord)


class _ChunkedValuesMixin(ValuesMixin):
    CHUNK_SIZE = 255
    _unescaped_semicolon_re = re.compile(r'\w;')

    def chunked_value(self, value):
        value = value.replace('"', '\\"')
        vs = [
            value[i : i + self.CHUNK_SIZE]
            for i in range(0, len(value), self.CHUNK_SIZE)
        ]
        vs = '" "'.join(vs)
        return f'"{vs}"'

    @property
    def chunked_values(self):
        values = []
        for v in self.values:
            values.append(self.chunked_value(v))
        return values


class _ChunkedValue(str):
    _unescaped_semicolon_re = re.compile(r'\w;')

    @classmethod
    def parse_rdata_text(cls, value):
        try:
            return value.replace(';', '\\;')
        except AttributeError:
            return value

    @classmethod
    def validate(cls, data, _type):
        if not data:
            return ['missing value(s)']
        elif not isinstance(data, (list, tuple)):
            data = (data,)
        reasons = []
        for value in data:
            # no need to try parse_rdata_text here as it's a noop
            if cls._unescaped_semicolon_re.search(value):
                reasons.append(f'unescaped ; in "{value}"')
        return reasons

    @classmethod
    def process(cls, values):
        ret = []
        for v in values:
            if v and v[0] == '"':
                v = v[1:-1]
            ret.append(cls(v.replace('" "', '')))
        return ret

    @property
    def rdata_text(self):
        return self


class SpfRecord(_ChunkedValuesMixin, Record):
    _type = 'SPF'
    _value_type = _ChunkedValue


Record.register_type(SpfRecord)


class SrvValue(EqualityTupleMixin, dict):
    @classmethod
    def parse_rdata_text(self, value):
        try:
            priority, weight, port, target = value.split(' ')
        except ValueError:
            raise RrParseError()
        try:
            priority = int(priority)
        except ValueError:
            pass
        try:
            weight = int(weight)
        except ValueError:
            pass
        try:
            port = int(port)
        except ValueError:
            pass
        return {
            'priority': priority,
            'weight': weight,
            'port': port,
            'target': target,
        }

    @classmethod
    def validate(cls, data, _type):
        if not isinstance(data, (list, tuple)):
            data = (data,)
        reasons = []
        for value in data:
            if isinstance(value, str):
                # it's hopefully RR formatted, give parsing a try
                try:
                    value = cls.parse_rdata_text(value)
                except RrParseError as e:
                    reasons.append(str(e))
                    # not a dict so no point in continuing
                    continue
            # TODO: validate algorithm and fingerprint_type values
            try:
                int(value['priority'])
            except KeyError:
                reasons.append('missing priority')
            except ValueError:
                reasons.append(f'invalid priority "{value["priority"]}"')
            try:
                int(value['weight'])
            except KeyError:
                reasons.append('missing weight')
            except ValueError:
                reasons.append(f'invalid weight "{value["weight"]}"')
            try:
                int(value['port'])
            except KeyError:
                reasons.append('missing port')
            except ValueError:
                reasons.append(f'invalid port "{value["port"]}"')
            try:
                target = value['target']
                if not target:
                    reasons.append('missing target')
                    continue
                target = idna_encode(target)
                if not target.endswith('.'):
                    reasons.append(f'SRV value "{target}" missing trailing .')
                if (
                    target != '.'
                    and not FQDN(target, allow_underscores=True).is_valid
                ):
                    reasons.append(
                        f'Invalid SRV target "{target}" is not a valid FQDN.'
                    )
            except KeyError:
                reasons.append('missing target')
        return reasons

    @classmethod
    def process(cls, values):
        return [cls(v) for v in values]

    def __init__(self, value):
        if isinstance(value, str):
            value = self.parse_rdata_text(value)
        super().__init__(
            {
                'priority': int(value['priority']),
                'weight': int(value['weight']),
                'port': int(value['port']),
                'target': idna_encode(value['target']),
            }
        )

    @property
    def priority(self):
        return self['priority']

    @priority.setter
    def priority(self, value):
        self['priority'] = value

    @property
    def weight(self):
        return self['weight']

    @weight.setter
    def weight(self, value):
        self['weight'] = value

    @property
    def port(self):
        return self['port']

    @port.setter
    def port(self, value):
        self['port'] = value

    @property
    def target(self):
        return self['target']

    @target.setter
    def target(self, value):
        self['target'] = value

    @property
    def data(self):
        return self

    def __hash__(self):
        return hash(self.__repr__())

    def _equality_tuple(self):
        return (self.priority, self.weight, self.port, self.target)

    def __repr__(self):
        return f"'{self.priority} {self.weight} {self.port} {self.target}'"


class SrvRecord(ValuesMixin, Record):
    _type = 'SRV'
    _value_type = SrvValue
    _name_re = re.compile(r'^(\*|_[^\.]+)\.[^\.]+')

    @classmethod
    def validate(cls, name, fqdn, data):
        reasons = []
        if not cls._name_re.match(name):
            reasons.append('invalid name for SRV record')
        reasons.extend(super(SrvRecord, cls).validate(name, fqdn, data))
        return reasons


Record.register_type(SrvRecord)


class TlsaValue(EqualityTupleMixin, dict):
    @classmethod
    def parse_rdata_text(self, value):
        try:
            (
                certificate_usage,
                selector,
                matching_type,
                certificate_association_data,
            ) = value.split(' ')
        except ValueError:
            raise RrParseError()
        try:
            certificate_usage = int(certificate_usage)
        except ValueError:
            pass
        try:
            selector = int(selector)
        except ValueError:
            pass
        try:
            matching_type = int(matching_type)
        except ValueError:
            pass
        return {
            'certificate_usage': certificate_usage,
            'selector': selector,
            'matching_type': matching_type,
            'certificate_association_data': certificate_association_data,
        }

    @classmethod
    def validate(cls, data, _type):
        if not isinstance(data, (list, tuple)):
            data = (data,)
        reasons = []
        for value in data:
            if isinstance(value, str):
                # it's hopefully RR formatted, give parsing a try
                try:
                    value = cls.parse_rdata_text(value)
                except RrParseError as e:
                    reasons.append(str(e))
                    # not a dict so no point in continuing
                    continue
            try:
                certificate_usage = int(value.get('certificate_usage', 0))
                if certificate_usage < 0 or certificate_usage > 3:
                    reasons.append(
                        f'invalid certificate_usage ' f'"{certificate_usage}"'
                    )
            except ValueError:
                reasons.append(
                    f'invalid certificate_usage '
                    f'"{value["certificate_usage"]}"'
                )

            try:
                selector = int(value.get('selector', 0))
                if selector < 0 or selector > 1:
                    reasons.append(f'invalid selector "{selector}"')
            except ValueError:
                reasons.append(f'invalid selector "{value["selector"]}"')

            try:
                matching_type = int(value.get('matching_type', 0))
                if matching_type < 0 or matching_type > 2:
                    reasons.append(f'invalid matching_type "{matching_type}"')
            except ValueError:
                reasons.append(
                    f'invalid matching_type ' f'"{value["matching_type"]}"'
                )

            if 'certificate_usage' not in value:
                reasons.append('missing certificate_usage')
            if 'selector' not in value:
                reasons.append('missing selector')
            if 'matching_type' not in value:
                reasons.append('missing matching_type')
            if 'certificate_association_data' not in value:
                reasons.append('missing certificate_association_data')
        return reasons

    @classmethod
    def process(cls, values):
        return [cls(v) for v in values]

    def __init__(self, value):
        if isinstance(value, str):
            value = self.parse_rdata_text(value)
        super().__init__(
            {
                'certificate_usage': int(value.get('certificate_usage', 0)),
                'selector': int(value.get('selector', 0)),
                'matching_type': int(value.get('matching_type', 0)),
                'certificate_association_data': value[
                    'certificate_association_data'
                ],
            }
        )

    @property
    def certificate_usage(self):
        return self['certificate_usage']

    @certificate_usage.setter
    def certificate_usage(self, value):
        self['certificate_usage'] = value

    @property
    def selector(self):
        return self['selector']

    @selector.setter
    def selector(self, value):
        self['selector'] = value

    @property
    def matching_type(self):
        return self['matching_type']

    @matching_type.setter
    def matching_type(self, value):
        self['matching_type'] = value

    @property
    def certificate_association_data(self):
        return self['certificate_association_data']

    @certificate_association_data.setter
    def certificate_association_data(self, value):
        self['certificate_association_data'] = value

    @property
    def rdata_text(self):
        return f'{self.certificate_usage} {self.selector} {self.matching_type} {self.certificate_association_data}'

    def _equality_tuple(self):
        return (
            self.certificate_usage,
            self.selector,
            self.matching_type,
            self.certificate_association_data,
        )

    def __repr__(self):
        return (
            f"'{self.certificate_usage} {self.selector} '"
            f"'{self.matching_type} {self.certificate_association_data}'"
        )


class TlsaRecord(ValuesMixin, Record):
    _type = 'TLSA'
    _value_type = TlsaValue


Record.register_type(TlsaRecord)


class _TxtValue(_ChunkedValue):
    pass


class TxtRecord(_ChunkedValuesMixin, Record):
    _type = 'TXT'
    _value_type = _TxtValue


Record.register_type(TxtRecord)


class UrlfwdValue(EqualityTupleMixin, dict):
    VALID_CODES = (301, 302)
    VALID_MASKS = (0, 1, 2)
    VALID_QUERY = (0, 1)

    @classmethod
    def validate(cls, data, _type):
        if not isinstance(data, (list, tuple)):
            data = (data,)
        reasons = []
        for value in data:
            try:
                code = int(value['code'])
                if code not in cls.VALID_CODES:
                    reasons.append(f'unrecognized return code "{code}"')
            except KeyError:
                reasons.append('missing code')
            except ValueError:
                reasons.append(f'invalid return code "{value["code"]}"')
            try:
                masking = int(value['masking'])
                if masking not in cls.VALID_MASKS:
                    reasons.append(f'unrecognized masking setting "{masking}"')
            except KeyError:
                reasons.append('missing masking')
            except ValueError:
                reasons.append(f'invalid masking setting "{value["masking"]}"')
            try:
                query = int(value['query'])
                if query not in cls.VALID_QUERY:
                    reasons.append(f'unrecognized query setting "{query}"')
            except KeyError:
                reasons.append('missing query')
            except ValueError:
                reasons.append(f'invalid query setting "{value["query"]}"')
            for k in ('path', 'target'):
                if k not in value:
                    reasons.append(f'missing {k}')
        return reasons

    @classmethod
    def process(cls, values):
        return [cls(v) for v in values]

    def __init__(self, value):
        super().__init__(
            {
                'path': value['path'],
                'target': value['target'],
                'code': int(value['code']),
                'masking': int(value['masking']),
                'query': int(value['query']),
            }
        )

    @property
    def path(self):
        return self['path']

    @path.setter
    def path(self, value):
        self['path'] = value

    @property
    def target(self):
        return self['target']

    @target.setter
    def target(self, value):
        self['target'] = value

    @property
    def code(self):
        return self['code']

    @code.setter
    def code(self, value):
        self['code'] = value

    @property
    def masking(self):
        return self['masking']

    @masking.setter
    def masking(self, value):
        self['masking'] = value

    @property
    def query(self):
        return self['query']

    @query.setter
    def query(self, value):
        self['query'] = value

    def _equality_tuple(self):
        return (self.path, self.target, self.code, self.masking, self.query)

    def __hash__(self):
        return hash(
            (self.path, self.target, self.code, self.masking, self.query)
        )

    def __repr__(self):
        return f'"{self.path}" "{self.target}" {self.code} {self.masking} {self.query}'


class UrlfwdRecord(ValuesMixin, Record):
    _type = 'URLFWD'
    _value_type = UrlfwdValue


Record.register_type(UrlfwdRecord)<|MERGE_RESOLUTION|>--- conflicted
+++ resolved
@@ -866,7 +866,6 @@
 
     @classmethod
     def validate(cls, data, _type):
-        # no need to call parse_rdata_text since it's a noop
         reasons = []
         if data == '':
             reasons.append('empty value')
@@ -882,20 +881,17 @@
 
     @classmethod
     def process(cls, value):
-        # no need to call parse_rdata_text since it's a noop
         if value:
             return cls(value)
         return None
 
-<<<<<<< HEAD
-    @property
-    def rdata_text(self):
-        return self
-=======
     def __new__(cls, v):
         v = idna_encode(v)
         return super().__new__(cls, v)
->>>>>>> 6cf5bc24
+
+    @property
+    def rdata_text(self):
+        return self
 
 
 class CnameValue(_TargetValue):
@@ -919,7 +915,6 @@
             return ['missing value(s)']
         reasons = []
         for value in data:
-            # no need to call parse_rdata_text here as it's a noop
             if value == '':
                 reasons.append('empty value')
             elif value is None:
@@ -942,7 +937,6 @@
         return [cls(v) if v != '' else '' for v in values]
 
     def __new__(cls, v):
-        # no need to call parse_rdata_text here as it's a noop
         v = str(cls._address_type(v))
         return super().__new__(cls, v)
 
@@ -1018,14 +1012,6 @@
             data = (data,)
         reasons = []
         for value in data:
-            if isinstance(value, str):
-                # it's hopefully RR formatted, give parsing a try
-                try:
-                    value = cls.parse_rdata_text(value)
-                except RrParseError as e:
-                    reasons.append(str(e))
-                    # not a dict so no point in continuing
-                    continue
             try:
                 flags = int(value.get('flags', 0))
                 if flags < 0 or flags > 255:
@@ -1044,8 +1030,6 @@
         return [cls(v) for v in values]
 
     def __init__(self, value):
-        if isinstance(value, str):
-            value = self.parse_rdata_text(value)
         super().__init__(
             {
                 'flags': int(value.get('flags', 0)),
@@ -1230,14 +1214,6 @@
             data = (data,)
         reasons = []
         for value in data:
-            if isinstance(value, str):
-                # it's hopefully RR formatted, give parsing a try
-                try:
-                    value = cls.parse_rdata_text(value)
-                except RrParseError as e:
-                    reasons.append(str(e))
-                    # not a dict so no point in continuing
-                    continue
             for key in int_keys:
                 try:
                     int(value[key])
@@ -1310,8 +1286,6 @@
         return [cls(v) for v in values]
 
     def __init__(self, value):
-        if isinstance(value, str):
-            value = self.parse_rdata_text(value)
         super().__init__(
             {
                 'lat_degrees': int(value['lat_degrees']),
@@ -1505,14 +1479,6 @@
             data = (data,)
         reasons = []
         for value in data:
-            if isinstance(value, str):
-                # it's hopefully RR formatted, give parsing a try
-                try:
-                    value = cls.parse_rdata_text(value)
-                except RrParseError as e:
-                    reasons.append(str(e))
-                    # not a dict so no point in continuing
-                    continue
             try:
                 try:
                     int(value['preference'])
@@ -1548,8 +1514,6 @@
         return [cls(v) for v in values]
 
     def __init__(self, value):
-        if isinstance(value, str):
-            value = self.parse_rdata_text(value)
         # RFC1035 says preference, half the providers use priority
         try:
             preference = value['preference']
@@ -1642,14 +1606,6 @@
             data = (data,)
         reasons = []
         for value in data:
-            if isinstance(value, str):
-                # it's hopefully RR formatted, give parsing a try
-                try:
-                    value = cls.parse_rdata_text(value)
-                except RrParseError as e:
-                    reasons.append(str(e))
-                    # not a dict so no point in continuing
-                    continue
             try:
                 int(value['order'])
             except KeyError:
@@ -1681,8 +1637,6 @@
         return [cls(v) for v in values]
 
     def __init__(self, value):
-        if isinstance(value, str):
-            value = self.parse_rdata_text(value)
         super().__init__(
             {
                 'order': int(value['order']),
@@ -1794,13 +1748,8 @@
             data = (data,)
         reasons = []
         for value in data:
-<<<<<<< HEAD
-            # no need to consider parse_rdata_text as it's a noop
-            if not FQDN(str(value), allow_underscores=True).is_valid:
-=======
             value = idna_encode(value)
             if not FQDN(value, allow_underscores=True).is_valid:
->>>>>>> 6cf5bc24
                 reasons.append(
                     f'Invalid NS value "{value}" is not a valid FQDN.'
                 )
@@ -1812,15 +1761,13 @@
     def process(cls, values):
         return [cls(v) for v in values]
 
-<<<<<<< HEAD
-    @property
-    def rdata_text(self):
-        return self
-=======
     def __new__(cls, v):
         v = idna_encode(v)
         return super().__new__(cls, v)
->>>>>>> 6cf5bc24
+
+    @property
+    def rdata_text(self):
+        return self
 
 
 class NsRecord(ValuesMixin, Record):
@@ -1897,14 +1844,6 @@
             data = (data,)
         reasons = []
         for value in data:
-            if isinstance(value, str):
-                # it's hopefully RR formatted, give parsing a try
-                try:
-                    value = cls.parse_rdata_text(value)
-                except RrParseError as e:
-                    reasons.append(str(e))
-                    # not a dict so no point in continuing
-                    continue
             try:
                 algorithm = int(value['algorithm'])
                 if algorithm not in cls.VALID_ALGORITHMS:
@@ -1934,8 +1873,6 @@
         return [cls(v) for v in values]
 
     def __init__(self, value):
-        if isinstance(value, str):
-            value = self.parse_rdata_text(value)
         super().__init__(
             {
                 'algorithm': int(value['algorithm']),
@@ -2033,7 +1970,6 @@
             data = (data,)
         reasons = []
         for value in data:
-            # no need to try parse_rdata_text here as it's a noop
             if cls._unescaped_semicolon_re.search(value):
                 reasons.append(f'unescaped ; in "{value}"')
         return reasons
@@ -2092,14 +2028,6 @@
             data = (data,)
         reasons = []
         for value in data:
-            if isinstance(value, str):
-                # it's hopefully RR formatted, give parsing a try
-                try:
-                    value = cls.parse_rdata_text(value)
-                except RrParseError as e:
-                    reasons.append(str(e))
-                    # not a dict so no point in continuing
-                    continue
             # TODO: validate algorithm and fingerprint_type values
             try:
                 int(value['priority'])
@@ -2143,8 +2071,6 @@
         return [cls(v) for v in values]
 
     def __init__(self, value):
-        if isinstance(value, str):
-            value = self.parse_rdata_text(value)
         super().__init__(
             {
                 'priority': int(value['priority']),
@@ -2254,14 +2180,6 @@
             data = (data,)
         reasons = []
         for value in data:
-            if isinstance(value, str):
-                # it's hopefully RR formatted, give parsing a try
-                try:
-                    value = cls.parse_rdata_text(value)
-                except RrParseError as e:
-                    reasons.append(str(e))
-                    # not a dict so no point in continuing
-                    continue
             try:
                 certificate_usage = int(value.get('certificate_usage', 0))
                 if certificate_usage < 0 or certificate_usage > 3:
@@ -2305,8 +2223,6 @@
         return [cls(v) for v in values]
 
     def __init__(self, value):
-        if isinstance(value, str):
-            value = self.parse_rdata_text(value)
         super().__init__(
             {
                 'certificate_usage': int(value.get('certificate_usage', 0)),
