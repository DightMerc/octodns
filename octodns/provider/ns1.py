--- conflicted
+++ resolved
@@ -306,12 +306,8 @@
     '''
     SUPPORTS_GEO = True
     SUPPORTS_DYNAMIC = True
-<<<<<<< HEAD
     SUPPORTS_POOL_VALUE_UP = True
-    SUPPORTS_MUTLIVALUE_PTR = True
-=======
     SUPPORTS_MULTIVALUE_PTR = True
->>>>>>> c3b68ce4
     SUPPORTS = set(('A', 'AAAA', 'ALIAS', 'CAA', 'CNAME', 'MX', 'NAPTR',
                     'NS', 'PTR', 'SPF', 'SRV', 'TXT', 'URLFWD'))
 
