#
#
#

from __future__ import absolute_import, division, print_function, \
    unicode_literals

from collections import defaultdict
from requests import Session
import logging

from ..record import Record
from . import ProviderException
from .base import BaseProvider


class DigitalOceanClientException(ProviderException):
    pass


class DigitalOceanClientNotFound(DigitalOceanClientException):

    def __init__(self):
        super(DigitalOceanClientNotFound, self).__init__('Not Found')


class DigitalOceanClientUnauthorized(DigitalOceanClientException):

    def __init__(self):
        super(DigitalOceanClientUnauthorized, self).__init__('Unauthorized')


class DigitalOceanClient(object):
    BASE = 'https://api.digitalocean.com/v2'

    def __init__(self, token):
        sess = Session()
        sess.headers.update({'Authorization': f'Bearer {token}'})
        self._sess = sess

    def _request(self, method, path, params=None, data=None):
        url = f'{self.BASE}{path}'
        resp = self._sess.request(method, url, params=params, json=data)
        if resp.status_code == 401:
            raise DigitalOceanClientUnauthorized()
        if resp.status_code == 404:
            raise DigitalOceanClientNotFound()
        resp.raise_for_status()
        return resp

    def domain(self, name):
        path = f'/domains/{name}'
        return self._request('GET', path).json()

    def domain_create(self, name):
        # Digitalocean requires an IP on zone creation
        self._request('POST', '/domains', data={'name': name,
                                                'ip_address': '192.0.2.1'})

        # After the zone is created, immediately delete the record
        records = self.records(name)
        for record in records:
            if record['name'] == '' and record['type'] == 'A':
                self.record_delete(name, record['id'])

    def records(self, zone_name):
        path = f'/domains/{zone_name}/records'
        ret = []

        page = 1
        while True:
            data = self._request('GET', path, {'page': page}).json()

            ret += data['domain_records']
            links = data['links']

            # https://developers.digitalocean.com/documentation/v2/#links
            # pages exists if there is more than 1 page
            # last doesn't exist if you're on the last page
            try:
                links['pages']['last']
                page += 1
            except KeyError:
                break

        for record in ret:
            # change any apex record to empty string
            if record['name'] == '@':
                record['name'] = ''

            # change any apex value to zone name
            if record['data'] == '@':
                record['data'] = zone_name

        return ret

    def record_create(self, zone_name, params):
        path = f'/domains/{zone_name}/records'
        # change empty name string to @, DO uses @ for apex record names
        if params['name'] == '':
            params['name'] = '@'

        self._request('POST', path, data=params)

    def record_delete(self, zone_name, record_id):
        path = f'/domains/{zone_name}/records/{record_id}'
        self._request('DELETE', path)


class DigitalOceanProvider(BaseProvider):
    '''
    DigitalOcean DNS provider using API v2

    digitalocean:
        class: octodns.provider.digitalocean.DigitalOceanProvider
        # Your DigitalOcean API token (required)
        token: foo
    '''
    SUPPORTS_GEO = False
    SUPPORTS_DYNAMIC = False
    SUPPORTS = set(('A', 'AAAA', 'CAA', 'CNAME', 'MX', 'NS', 'TXT', 'SRV'))

    def __init__(self, id, token, *args, **kwargs):
        self.log = logging.getLogger(f'DigitalOceanProvider[{id}]')
        self.log.debug('__init__: id=%s, token=***', id)
        super(DigitalOceanProvider, self).__init__(id, *args, **kwargs)
        self._client = DigitalOceanClient(token)

        self._zone_records = {}

    def _data_for_multiple(self, _type, records):
        return {
            'ttl': records[0]['ttl'],
            'type': _type,
            'values': [r['data'] for r in records]
        }

    _data_for_A = _data_for_multiple
    _data_for_AAAA = _data_for_multiple

    def _data_for_CAA(self, _type, records):
        values = []
        for record in records:
            values.append({
                'flags': record['flags'],
                'tag': record['tag'],
                'value': record['data'],
            })
        return {
            'ttl': records[0]['ttl'],
            'type': _type,
            'values': values
        }

    def _data_for_CNAME(self, _type, records):
        record = records[0]
        return {
            'ttl': record['ttl'],
            'type': _type,
            'value': f'{record["data"]}.'
        }

    def _data_for_MX(self, _type, records):
        values = []
        for record in records:
            values.append({
                'preference': record['priority'],
                'exchange': f'{record["data"]}.'
            })
        return {
            'ttl': records[0]['ttl'],
            'type': _type,
            'values': values
        }

    def _data_for_NS(self, _type, records):
        values = []
        for record in records:
            values.append(f'{record["data"]}.')
        return {
            'ttl': records[0]['ttl'],
            'type': _type,
            'values': values,
        }

    def _data_for_SRV(self, _type, records):
        values = []
        for record in records:
            target = f'{record["data"]}.' if record['data'] != "." else "."
            values.append({
                'port': record['port'],
                'priority': record['priority'],
                'target': target,
                'weight': record['weight']
            })
        return {
            'type': _type,
            'ttl': records[0]['ttl'],
            'values': values
        }

    def _data_for_TXT(self, _type, records):
        values = [value['data'].replace(';', '\\;') for value in records]
        return {
            'ttl': records[0]['ttl'],
            'type': _type,
            'values': values
        }

    def zone_records(self, zone):
        if zone.name not in self._zone_records:
            try:
                self._zone_records[zone.name] = \
                    self._client.records(zone.name[:-1])
            except DigitalOceanClientNotFound:
                return []

        return self._zone_records[zone.name]

    def populate(self, zone, target=False, lenient=False):
        self.log.debug('populate: name=%s, target=%s, lenient=%s', zone.name,
                       target, lenient)

        values = defaultdict(lambda: defaultdict(list))
        for record in self.zone_records(zone):
            _type = record['type']
            if _type not in self.SUPPORTS:
                self.log.warning('populate: skipping unsupported %s record',
                                 _type)
                continue
            values[record['name']][record['type']].append(record)

        before = len(zone.records)
        for name, types in values.items():
            for _type, records in types.items():
                data_for = getattr(self, f'_data_for_{_type}')
                record = Record.new(zone, name, data_for(_type, records),
                                    source=self, lenient=lenient)
                zone.add_record(record, lenient=lenient)

        exists = zone.name in self._zone_records
        self.log.info('populate:   found %s records, exists=%s',
                      len(zone.records) - before, exists)
        return exists

    def _params_for_multiple(self, record):
        for value in record.values:
            yield {
                'data': value,
                'name': record.name,
                'ttl': record.ttl,
                'type': record._type
            }

    _params_for_A = _params_for_multiple
    _params_for_AAAA = _params_for_multiple
    _params_for_NS = _params_for_multiple

    def _params_for_CAA(self, record):
        for value in record.values:
            yield {
<<<<<<< HEAD
                'data': f'{value.value}.',
=======
                'data': value.value,
>>>>>>> da391f64
                'flags': value.flags,
                'name': record.name,
                'tag': value.tag,
                'ttl': record.ttl,
                'type': record._type
            }

    def _params_for_single(self, record):
        yield {
            'data': record.value,
            'name': record.name,
            'ttl': record.ttl,
            'type': record._type
        }

    _params_for_CNAME = _params_for_single

    def _params_for_MX(self, record):
        for value in record.values:
            yield {
                'data': value.exchange,
                'name': record.name,
                'priority': value.preference,
                'ttl': record.ttl,
                'type': record._type
            }

    def _params_for_SRV(self, record):
        for value in record.values:
            yield {
                'data': value.target,
                'name': record.name,
                'port': value.port,
                'priority': value.priority,
                'ttl': record.ttl,
                'type': record._type,
                'weight': value.weight
            }

    def _params_for_TXT(self, record):
        # DigitalOcean doesn't want things escaped in values so we
        # have to strip them here and add them when going the other way
        for value in record.values:
            yield {
                'data': value.replace('\\;', ';'),
                'name': record.name,
                'ttl': record.ttl,
                'type': record._type
            }

    def _apply_Create(self, change):
        new = change.new
        params_for = getattr(self, f'_params_for_{new._type}')
        for params in params_for(new):
            self._client.record_create(new.zone.name[:-1], params)

    def _apply_Update(self, change):
        self._apply_Delete(change)
        self._apply_Create(change)

    def _apply_Delete(self, change):
        existing = change.existing
        zone = existing.zone
        for record in self.zone_records(zone):
            if existing.name == record['name'] and \
               existing._type == record['type']:
                self._client.record_delete(zone.name[:-1], record['id'])

    def _apply(self, plan):
        desired = plan.desired
        changes = plan.changes
        self.log.debug('_apply: zone=%s, len(changes)=%d', desired.name,
                       len(changes))

        domain_name = desired.name[:-1]
        try:
            self._client.domain(domain_name)
        except DigitalOceanClientNotFound:
            self.log.debug('_apply:   no matching zone, creating domain')
            self._client.domain_create(domain_name)

        for change in changes:
            class_name = change.__class__.__name__
            getattr(self, f'_apply_{class_name}')(change)

        # Clear out the cache if any
        self._zone_records.pop(desired.name, None)<|MERGE_RESOLUTION|>--- conflicted
+++ resolved
@@ -259,11 +259,7 @@
     def _params_for_CAA(self, record):
         for value in record.values:
             yield {
-<<<<<<< HEAD
-                'data': f'{value.value}.',
-=======
                 'data': value.value,
->>>>>>> da391f64
                 'flags': value.flags,
                 'name': record.name,
                 'tag': value.tag,
