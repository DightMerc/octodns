#
#
#

import logging
from collections import defaultdict
from os import listdir, makedirs
from os.path import isdir, isfile, join

from ..record import Record
from ..yaml import safe_dump, safe_load
from . import ProviderException
from .base import BaseProvider


class YamlProvider(BaseProvider):
    '''
    Core provider for records configured in yaml files on disk.

    config:
        class: octodns.provider.yaml.YamlProvider

        # The location of yaml config files. By default records are defined in a
        # file named for the zone in this directory, the zone file, e.g.
        # something.com.yaml.
        # (required)
        directory: ./config

        # The ttl to use for records when not specified in the data
        # (optional, default 3600)
        default_ttl: 3600

        # Whether or not to enforce sorting order when loading yaml
        # (optional, default True)
        enforce_order: true

        # Whether duplicate records should replace rather than error
        # (optional, default False)
        populate_should_replace: false

        # The file extension used when loading split style zones, Null means
        # disabled. When enabled the provider will search for zone records split
        # across multiple YAML files in the directory with split_extension
        # appended to the zone name, See "Split Details" below.
        # split_extension should include the "."
        # (optional, default null, "." is the recommended best practice when
        # enabling)
        split_extension: null

        # When writing YAML records out to disk with split_extension enabled
        # each record is written out into its own file with .yaml appended to
        # the name of the record. The two exceptions are for the root and
        # wildcard nodes. These records are written into a file named
        # `$[zone.name].yaml`. If you would prefer this catchall file not be
        # used `split_catchall` can be set to False to instead write those
        # records out to `.yaml` and `*.yaml` respectively. Note that some
        # operating systems may not allow files with those names.
        # (optional, default True)
        split_catchall: true

        # Optional filename with record data to be included in all zones
        # populated by this provider. Has no effect when used as a target.
        # (optional, default null)
        shared_filename: null

        # Disable loading of the zone .yaml files.
        # (optional, default False)
        disable_zonefile: false

    Split Details
    -------------

    All files are stored in a subdirectory matching the name of the zone
    (including the trailing .) of the directory config. It is a recommended
    best practice that the files be named RECORD.yaml, but all files are
    sourced and processed ignoring the filenames so it is up to you how to
    organize them.

    With `split_extension: .` the directory structure for the zone github.com.
    managed under directory "zones/" would look like:

    zones/
      github.com./
        $github.com.yaml
        www.yaml
        ...

    Overriding Values
    -----------------

    Overriding values can be accomplished using multiple yaml providers in the
    `sources` list where subsequent providers have `populate_should_replace`
    set to `true`. An example use of this would be a zone that you want to push
    to external DNS providers and internally, but you want to modify some of
    the records in the internal version.

    config/octodns.com.yaml
    ---
    other:
      type: A
      values:
        - 192.30.252.115
        - 192.30.252.116
    www:
      type: A
      values:
        - 192.30.252.113
        - 192.30.252.114


    internal/octodns.com.yaml
    ---
    'www':
      type: A
      values:
        - 10.0.0.12
        - 10.0.0.13

    external.yaml
    ---
    providers:
      config:
        class: octodns.provider.yaml.YamlProvider
        directory: ./config

    zones:

      octodns.com.:
        sources:
          - config
        targets:
          - route53

    internal.yaml
    ---
    providers:
      config:
        class: octodns.provider.yaml.YamlProvider
        directory: ./config

      internal:
        class: octodns.provider.yaml.YamlProvider
        directory: ./internal
        populate_should_replace: true

    zones:

      octodns.com.:
        sources:
          - config
          - internal
        targets:
          - pdns

    You can then sync our records eternally with `--config-file=external.yaml`
    and internally (with the custom overrides) with
    `--config-file=internal.yaml`
    '''

    SUPPORTS_GEO = True
    SUPPORTS_DYNAMIC = True
    SUPPORTS_POOL_VALUE_STATUS = True
    SUPPORTS_DYNAMIC_SUBNETS = True
    SUPPORTS_MULTIVALUE_PTR = True

    # Any record name added to this set will be included in the catch-all file,
    # instead of a file matching the record name.
    CATCHALL_RECORD_NAMES = ('*', '')

    def __init__(
        self,
        id,
        directory,
        default_ttl=3600,
        enforce_order=True,
        populate_should_replace=False,
        supports_root_ns=True,
        split_extension=False,
<<<<<<< HEAD
        split_catchall=False,
        shared_filename=False,
=======
        split_catchall=True,
>>>>>>> 8237aa95
        disable_zonefile=False,
        *args,
        **kwargs,
    ):
        klass = self.__class__.__name__
        self.log = logging.getLogger(f'{klass}[{id}]')
        self.log.debug(
            '__init__: id=%s, directory=%s, default_ttl=%d, enforce_order=%d, populate_should_replace=%s, supports_root_ns=%s, split_extension=%s, split_catchall=%s, shared_filename=%s, disable_zonefile=%s',
            id,
            directory,
            default_ttl,
            enforce_order,
            populate_should_replace,
            supports_root_ns,
            split_extension,
            split_catchall,
            shared_filename,
            disable_zonefile,
        )
        super().__init__(id, *args, **kwargs)
        self.directory = directory
        self.default_ttl = default_ttl
        self.enforce_order = enforce_order
        self.populate_should_replace = populate_should_replace
        self.supports_root_ns = supports_root_ns
        self.split_extension = split_extension
        self.split_catchall = split_catchall
        self.shared_filename = shared_filename
        self.disable_zonefile = disable_zonefile

    def copy(self):
        kwargs = dict(self.__dict__)
        kwargs['id'] = f'{kwargs["id"]}-copy'
        del kwargs['log']
        return YamlProvider(**kwargs)

    @property
    def SUPPORTS(self):
        # The yaml provider supports all record types even those defined by 3rd
        # party modules that we know nothing about, thus we dynamically return
        # the types list that is registered in Record, everything that's know as
        # of the point in time we're asked
        return set(Record.registered_types().keys())

    def supports(self, record):
        # We're overriding this as a performance tweak, namely to avoid calling
        # the implementation of the SUPPORTS property to create a set from a
        # dict_keys every single time something checked whether we support a
        # record, the answer is always yes so that's overkill and we can just
        # return True here and be done with it
        return True

    @property
    def SUPPORTS_ROOT_NS(self):
        return self.supports_root_ns

    def list_zones(self):
        self.log.debug('list_zones:')
        zones = set()

        extension = self.split_extension
        if extension:
            # we want to leave the .
            trim = len(extension) - 1
            self.log.debug(
                'list_zones:   looking for split zones, trim=%d', trim
            )
            for dirname in listdir(self.directory):
                not_ends_with = not dirname.endswith(extension)
                not_dir = not isdir(join(self.directory, dirname))
                if not_dir or not_ends_with:
                    continue
                if trim:
                    dirname = dirname[:-trim]
                zones.add(dirname)

        if not self.disable_zonefile:
            self.log.debug('list_zones:   looking for zone files')
            for filename in listdir(self.directory):
                not_ends_with = not filename.endswith('.yaml')
                too_few_dots = filename.count('.') < 2
                not_file = not isfile(join(self.directory, filename))
                if not_file or not_ends_with or too_few_dots:
                    continue
                # trim off the yaml, leave the .
                zones.add(filename[:-4])

        return sorted(zones)

    def _split_sources(self, zone):
        ext = self.split_extension
        utf8 = join(self.directory, f'{zone.decoded_name[:-1]}{ext}')
        idna = join(self.directory, f'{zone.name[:-1]}{ext}')
        directory = None
        if isdir(utf8):
            if utf8 != idna and isdir(idna):
                raise ProviderException(
                    f'Both UTF-8 "{utf8}" and IDNA "{idna}" exist for {zone.decoded_name}'
                )
            directory = utf8
        else:
            directory = idna

        for filename in listdir(directory):
            if filename.endswith('.yaml'):
                yield join(directory, filename)

    def _zone_sources(self, zone):
        utf8 = join(self.directory, f'{zone.decoded_name}yaml')
        idna = join(self.directory, f'{zone.name}yaml')
        if isfile(utf8):
            if utf8 != idna and isfile(idna):
                raise ProviderException(
                    f'Both UTF-8 "{utf8}" and IDNA "{idna}" exist for {zone.decoded_name}'
                )
            return utf8

        return idna

    def _populate_from_file(self, filename, zone, lenient):
        with open(filename, 'r') as fh:
            yaml_data = safe_load(fh, enforce_order=self.enforce_order)
            if yaml_data:
                for name, data in yaml_data.items():
                    if not isinstance(data, list):
                        data = [data]
                    for d in data:
                        if 'ttl' not in d:
                            d['ttl'] = self.default_ttl
                        record = Record.new(
                            zone, name, d, source=self, lenient=lenient
                        )
                        zone.add_record(
                            record,
                            lenient=lenient,
                            replace=self.populate_should_replace,
                        )
            self.log.debug(
                '_populate_from_file: successfully loaded "%s"', filename
            )

    def populate(self, zone, target=False, lenient=False):
        self.log.debug(
            'populate: name=%s, target=%s, lenient=%s',
            zone.decoded_name,
            target,
            lenient,
        )

        if target:
            # When acting as a target we ignore any existing records so that we
            # create a completely new copy
            return False

        before = len(zone.records)

        sources = []

        split_extension = self.split_extension
        if split_extension:
            sources.extend(self._split_sources(zone))

        if not self.disable_zonefile:
            sources.append(self._zone_sources(zone))

        if self.shared_filename:
            sources.append(join(self.directory, self.shared_filename))

        # determinstically order our sources
        sources.sort()

        for source in sources:
            self._populate_from_file(source, zone, lenient)

        self.log.info(
            'populate:   found %s records, exists=False',
            len(zone.records) - before,
        )
        return False

    def _apply(self, plan):
        desired = plan.desired
        changes = plan.changes
        self.log.debug(
            '_apply: zone=%s, len(changes)=%d',
            desired.decoded_name,
            len(changes),
        )
        # Since we don't have existing we'll only see creates
        records = [c.new for c in changes]
        # Order things alphabetically (records sort that way
        records.sort()
        data = defaultdict(list)
        for record in records:
            d = record.data
            d['type'] = record._type
            if record.ttl == self.default_ttl:
                # ttl is the default, we don't need to store it
                del d['ttl']
            if record._octodns:
                d['octodns'] = record._octodns
            # we want to output the utf-8 version of the name
            data[record.decoded_name].append(d)

        # Flatten single element lists
        for k in data.keys():
            if len(data[k]) == 1:
                data[k] = data[k][0]

        if not isdir(self.directory):
            self.log.debug('_apply: creating directory=%s', self.directory)
            makedirs(self.directory)

        if self.split_extension:
            # we're going to do split files
            decoded_name = desired.decoded_name[:-1]
            directory = join(
                self.directory, f'{decoded_name}{self.split_extension}'
            )

            if not isdir(directory):
                self.log.debug('_apply: creating split directory=%s', directory)
                makedirs(directory)

            catchall = {}
            for record, config in data.items():
                if self.split_catchall and record in self.CATCHALL_RECORD_NAMES:
                    catchall[record] = config
                    continue
                filename = join(directory, f'{record}.yaml')
                self.log.debug('_apply:   writing filename=%s', filename)

                with open(filename, 'w') as fh:
                    record_data = {record: config}
                    safe_dump(record_data, fh)

            if catchall:
                # Scrub the trailing . to make filenames more sane.
                filename = join(directory, f'${decoded_name}.yaml')
                self.log.debug(
                    '_apply:   writing catchall filename=%s', filename
                )
                with open(filename, 'w') as fh:
                    safe_dump(catchall, fh)

        else:
            # single large file
            filename = join(self.directory, f'{desired.decoded_name}yaml')
            self.log.debug('_apply:   writing filename=%s', filename)
            with open(filename, 'w') as fh:
                safe_dump(dict(data), fh, allow_unicode=True)


class SplitYamlProvider(YamlProvider):
    '''
    DEPRECATED: Use YamlProvider with the split_extension parameter instead.

    When migrating the following configuration options would result in the same
    behavior as SplitYamlProvider

       config:
         class: octodns.provider.yaml.YamlProvider
         # extension is configured as split_extension
         split_extension: .
         split_catchall: true
         disable_zonefile: true

    TO BE REMOVED: 2.0
    '''

    def __init__(self, id, directory, *args, extension='.', **kwargs):
        kwargs.update(
            {
                'split_extension': extension,
                'split_catchall': True,
                'disable_zonefile': True,
            }
        )
        super().__init__(id, directory, *args, **kwargs)
        self.log.warning(
            '__init__: DEPRECATED use YamlProvider with split_extension, split_catchall, and disable_zonefile instead, will go away in v2.0'
        )<|MERGE_RESOLUTION|>--- conflicted
+++ resolved
@@ -176,12 +176,8 @@
         populate_should_replace=False,
         supports_root_ns=True,
         split_extension=False,
-<<<<<<< HEAD
-        split_catchall=False,
+        split_catchall=True,
         shared_filename=False,
-=======
-        split_catchall=True,
->>>>>>> 8237aa95
         disable_zonefile=False,
         *args,
         **kwargs,
