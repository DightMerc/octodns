# OctoDNS records

## Record types

OctoDNS supports the following record types:

* `A`
* `AAAA`
* `CNAME`
* `MX`
* `NAPTR`
* `NS`
* `PTR`
* `SSHFP`
* `SPF`
* `SRV`
* `TXT`

Underlying provider support for each of these varies and some providers have extra requirements or limitations. In cases where a record type is not supported by a provider OctoDNS will ignore it there and continue to manage the record elsewhere. For example `SSHFP` is supported by Dyn, but not Route53. If your source data includes an SSHFP record OctoDNS will keep it in sync on Dyn, but not consider it when evaluating the state of Route53. The best way to find out what types are supported by a provider is to look for its `supports` method. If that method exists the logic will drive which records are supported and which are ignored. If the provider does not implement the method it will fall back to `BaseProvider.supports` which indicates full support.

Adding new record types to OctoDNS is relatively straightforward, but will require careful evaluation of each provider to determine whether or not it will be supported and the addition of code in each to handle and test the new type.

<<<<<<< HEAD
## GeoDNS support

GeoDNS is currently supported for `A` and `AAAA` records on the Dyn (via Traffic Directors) and Route53 providers. Records with geo information pushed to providers without support for them will be managed as non-geo records using the base values.

Configuring GeoDNS is complex and the details of the functionality vary widely from provider to provider. OctoDNS has an opinionated view of how GeoDNS should be set up and does its best to map that to each provider's offering in a way that will result in similar behavior. It may not fit your needs or use cases, in which case please open an issue for discussion. We expect this functionality to grow and evolve over time as it's more widely used.

The following is an example of GeoDNS with three entries NA-US-CA, NA-US-NY, OC-AU. Octodns creates another one labeled 'default' with the details for the actual A record, This default record is the failover record if the monitoring check fails.

```yaml
---
? ''
: type: TXT
  value: v=spf1 -all
test:
  geo:
    NA-US-NY:
    - 111.111.111.1
    NA-US-CA:
    - 111.111.111.2
    OC-AU:
    - 111.111.111.3
    EU:
    - 111.111.111.4
  ttl: 300
  type: A
  value: 111.111.111.5
```


The geo labels breakdown based on:

1.
    - 'AF': 14,  # Continental Africa
    - 'AN': 17,  # Continental Antarctica
    - 'AS': 15,  # Continental Asia
    - 'EU': 13,  # Continental Europe
    - 'NA': 11,  # Continental North America
    - 'OC': 16,  # Continental Australia/Oceania
    - 'SA': 12,  # Continental South America

2. ISO Country Code https://en.wikipedia.org/wiki/ISO_3166-2

3. ISO Country Code Subdevision as per https://en.wikipedia.org/wiki/ISO_3166-2:US   (change the code at the end for the country you are subdividing) * these may not always be supported depending on the provider.

So the example is saying:

- North America - United States - New York:  gets served an "A" record of  111.111.111.1
- North America - United States - California:   gets served an "A" record of  111.111.111.2
- Oceania - Australia: Gets served an "A" record of 111.111.111.3
- Europe: gets an "A" record of 111.111.111.4
- Everyone else gets an "A" record of 111.111.111.5

### Health Checks

Octodns will automatically set up monitors for each IP and check for a 200 response for **https://<ip_address>/_dns**.

These checks can be configured by adding a `healthcheck` configuration to the record:

```yaml
---
test:
  geo:
    AS:
      - 1.2.3.4
    EU:
      - 2.3.4.5
  octodns:
    healthcheck:
      host: my-host-name
      path: /dns-health-check
      port: 443
      protocol: HTTPS
```

| Key  | Description | Default |
|--|--|--|
| host | FQDN for host header and SNI | - |
| path | path to check | _dns |
| port | port to check | 443 |
| protocol | HTTP/HTTPS | HTTPS |

#### Route53 Healtch Check Options

| Key  | Description | Default |
|--|--|--|
| measure_latency | Show latency in AWS console | true |
| request_interval | Healthcheck interval [10\|30] seconds | 10 |

```yaml
---
  octodns:
    healthcheck:
      host: my-host-name
      path: /dns-health-check
      port: 443
      protocol: HTTPS
    route53:
      healthcheck:
        measure_latency: false
        request_interval: 30
```
=======
## Advanced Record Support (GeoDNS, Weighting)
>>>>>>> 6c9bed23

* [Dynamic Records](/docs/dynamic_records.md) - the preferred method for configuring geo-location, weights, and healthcheck based fallback between pools of services.
* [Geo Records](/docs/geo_records.md) - the original implementation of geo-location based records, now superseded by Dynamic Records (above)

## Config (`YamlProvider`)

OctoDNS records and `YamlProvider`'s schema is essentially a 1:1 match. Properties on the objects will match keys in the config.

### Names

Each top-level key in the yaml file is a record name. Two common special cases are the root record `''`, and a wildcard `'*'`.

```yaml
---
'':
  type: A
  values:
    - 1.2.3.4
    - 1.2.3.5
'*':
  type: CNAME
  value: www.example.com.
www:
  type: A
  values:
    - 1.2.3.4
    - 1.2.3.5
www.sub:
  type: A
  values:
    - 1.2.3.6
    - 1.2.3.7
```

The above config lays out 4 records, `A`s for `example.com.`, `www.example.com.`, and `www.sub.example.com` and a wildcard `CNAME` mapping `*.example.com.` to `www.example.com.`.

### Multiple records

In the above example each name had a single record, but there are cases where a name will need to have multiple records associated with it. This can be accomplished by using a list.

```yaml
---
'':
  - type: A
    values:
      - 1.2.3.4
      - 1.2.3.5
  - type: MX
    values:
      - exchange: mx1.example.com.
        preference: 10
      - exchange: mx2.example.com.
        preference: 10
```

### Record data

Each record type has a corresponding set of required data. The easiest way to determine what's required is probably to look at the record object in [`octodns/record/__init__.py`](/octodns/record/__init__.py). You may also utilize `octodns-validate` which will throw errors about what's missing when run.

`type` is required for all records. `ttl` is optional. When TTL is not specified the `YamlProvider`'s default will be used. In any situation where an array of `values` can be used you can opt to go with `value` as a single item if there's only one.<|MERGE_RESOLUTION|>--- conflicted
+++ resolved
@@ -20,111 +20,7 @@
 
 Adding new record types to OctoDNS is relatively straightforward, but will require careful evaluation of each provider to determine whether or not it will be supported and the addition of code in each to handle and test the new type.
 
-<<<<<<< HEAD
-## GeoDNS support
-
-GeoDNS is currently supported for `A` and `AAAA` records on the Dyn (via Traffic Directors) and Route53 providers. Records with geo information pushed to providers without support for them will be managed as non-geo records using the base values.
-
-Configuring GeoDNS is complex and the details of the functionality vary widely from provider to provider. OctoDNS has an opinionated view of how GeoDNS should be set up and does its best to map that to each provider's offering in a way that will result in similar behavior. It may not fit your needs or use cases, in which case please open an issue for discussion. We expect this functionality to grow and evolve over time as it's more widely used.
-
-The following is an example of GeoDNS with three entries NA-US-CA, NA-US-NY, OC-AU. Octodns creates another one labeled 'default' with the details for the actual A record, This default record is the failover record if the monitoring check fails.
-
-```yaml
----
-? ''
-: type: TXT
-  value: v=spf1 -all
-test:
-  geo:
-    NA-US-NY:
-    - 111.111.111.1
-    NA-US-CA:
-    - 111.111.111.2
-    OC-AU:
-    - 111.111.111.3
-    EU:
-    - 111.111.111.4
-  ttl: 300
-  type: A
-  value: 111.111.111.5
-```
-
-
-The geo labels breakdown based on:
-
-1.
-    - 'AF': 14,  # Continental Africa
-    - 'AN': 17,  # Continental Antarctica
-    - 'AS': 15,  # Continental Asia
-    - 'EU': 13,  # Continental Europe
-    - 'NA': 11,  # Continental North America
-    - 'OC': 16,  # Continental Australia/Oceania
-    - 'SA': 12,  # Continental South America
-
-2. ISO Country Code https://en.wikipedia.org/wiki/ISO_3166-2
-
-3. ISO Country Code Subdevision as per https://en.wikipedia.org/wiki/ISO_3166-2:US   (change the code at the end for the country you are subdividing) * these may not always be supported depending on the provider.
-
-So the example is saying:
-
-- North America - United States - New York:  gets served an "A" record of  111.111.111.1
-- North America - United States - California:   gets served an "A" record of  111.111.111.2
-- Oceania - Australia: Gets served an "A" record of 111.111.111.3
-- Europe: gets an "A" record of 111.111.111.4
-- Everyone else gets an "A" record of 111.111.111.5
-
-### Health Checks
-
-Octodns will automatically set up monitors for each IP and check for a 200 response for **https://<ip_address>/_dns**.
-
-These checks can be configured by adding a `healthcheck` configuration to the record:
-
-```yaml
----
-test:
-  geo:
-    AS:
-      - 1.2.3.4
-    EU:
-      - 2.3.4.5
-  octodns:
-    healthcheck:
-      host: my-host-name
-      path: /dns-health-check
-      port: 443
-      protocol: HTTPS
-```
-
-| Key  | Description | Default |
-|--|--|--|
-| host | FQDN for host header and SNI | - |
-| path | path to check | _dns |
-| port | port to check | 443 |
-| protocol | HTTP/HTTPS | HTTPS |
-
-#### Route53 Healtch Check Options
-
-| Key  | Description | Default |
-|--|--|--|
-| measure_latency | Show latency in AWS console | true |
-| request_interval | Healthcheck interval [10\|30] seconds | 10 |
-
-```yaml
----
-  octodns:
-    healthcheck:
-      host: my-host-name
-      path: /dns-health-check
-      port: 443
-      protocol: HTTPS
-    route53:
-      healthcheck:
-        measure_latency: false
-        request_interval: 30
-```
-=======
 ## Advanced Record Support (GeoDNS, Weighting)
->>>>>>> 6c9bed23
 
 * [Dynamic Records](/docs/dynamic_records.md) - the preferred method for configuring geo-location, weights, and healthcheck based fallback between pools of services.
 * [Geo Records](/docs/geo_records.md) - the original implementation of geo-location based records, now superseded by Dynamic Records (above)
