--- conflicted
+++ resolved
@@ -198,11 +198,7 @@
 | [ConstellixProvider](/octodns/provider/constellix.py) | | | A, AAAA, ALIAS (ANAME), CAA, CNAME, MX, NS, PTR, SPF, SRV, TXT | Yes | CAA tags restricted |
 | [DigitalOceanProvider](/octodns/provider/digitalocean.py) | | | A, AAAA, CAA, CNAME, MX, NS, TXT, SRV | No | CAA tags restricted |
 | [DnsMadeEasyProvider](/octodns/provider/dnsmadeeasy.py) | | | A, AAAA, ALIAS (ANAME), CAA, CNAME, MX, NS, PTR, SPF, SRV, TXT | No | CAA tags restricted |
-<<<<<<< HEAD
-| [DnsimpleProvider](/octodns/provider/dnsimple.py) | | | All | No | CAA tags restricted |
-=======
 | [DnsimpleProvider](https://github.com/octodns/octodns-dnsimple/) | [octodns_dnsimple](https://github.com/octodns/octodns-dnsimple/) | | | | |
->>>>>>> 16bfe38c
 | [DynProvider](/octodns/provider/dyn.py) | | dyn | All | Both | |
 | [EasyDNSProvider](/octodns/provider/easydns.py) | | | A, AAAA, CAA, CNAME, MX, NAPTR, NS, SRV, TXT | No | |
 | [EtcHostsProvider](/octodns/provider/etc_hosts.py) | | | A, AAAA, ALIAS, CNAME | No | |
@@ -212,11 +208,7 @@
 | [GoogleCloudProvider](/octodns/provider/googlecloud.py) | | google-cloud-dns | A, AAAA, CAA, CNAME, MX, NAPTR, NS, PTR, SPF, SRV, TXT  | No | |
 | [HetznerProvider](/octodns/provider/hetzner.py) | | | A, AAAA, CAA, CNAME, MX, NS, SRV, TXT | No | |
 | [MythicBeastsProvider](/octodns/provider/mythicbeasts.py) | | Mythic Beasts | A, AAAA, ALIAS, CNAME, MX, NS, SRV, SSHFP, CAA, TXT | No | |
-<<<<<<< HEAD
 | [Ns1Provider](https://github.com/octodns/octodns-ns1/) | [octodns_ns1](https://github.com/octodns/octodns-ns1/) | | | | |
-=======
-| [Ns1Provider](/octodns/provider/ns1.py) | | ns1-python | All | Yes | |
->>>>>>> 16bfe38c
 | [OVH](/octodns/provider/ovh.py) | | ovh | A, AAAA, CAA, CNAME, MX, NAPTR, NS, PTR, SPF, SRV, SSHFP, TXT, DKIM | No | |
 | [PowerDnsProvider](https://github.com/octodns/octodns-powerdns/) | [octodns_powerdns](https://github.com/octodns/octodns-powerdns/) | | | | |
 | [Rackspace](/octodns/provider/rackspace.py) | | | A, AAAA, ALIAS, CNAME, MX, NS, PTR, SPF, TXT | No |  |
