#
#
#

from __future__ import absolute_import, division, print_function, \
    unicode_literals

import dns.zone
from dns.exception import DNSException

from mock import patch
from os.path import exists
from shutil import copyfile
from six import text_type
from unittest import TestCase

from octodns.source.axfr import AxfrSource, AxfrSourceZoneTransferFailed, \
    ZoneFileSource, ZoneFileSourceLoadFailure
from octodns.zone import Zone
from octodns.record import ValidationError


class TestAxfrSource(TestCase):
    source = AxfrSource('test', 'localhost')

    forward_zonefile = dns.zone.from_file('./tests/zones/unit.tests.tst',
                                          'unit.tests', relativize=False)

    @patch('dns.zone.from_xfr')
    def test_populate(self, from_xfr_mock):
        got = Zone('unit.tests.', [])

        from_xfr_mock.side_effect = [
            self.forward_zonefile,
            DNSException
        ]

        self.source.populate(got)
<<<<<<< HEAD
        self.assertEquals(14, len(got.records))
=======
        self.assertEquals(13, len(got.records))
>>>>>>> a63fb06b

        with self.assertRaises(AxfrSourceZoneTransferFailed) as ctx:
            zone = Zone('unit.tests.', [])
            self.source.populate(zone)
        self.assertEquals('Unable to Perform Zone Transfer',
                          text_type(ctx.exception))


class TestZoneFileSource(TestCase):
    source = ZoneFileSource('test', './tests/zones', file_extension='.tst')

    def test_zonefiles_with_extension(self):
        source = ZoneFileSource('test', './tests/zones', '.extension')
        # Load zonefiles with a specified file extension
        valid = Zone('ext.unit.tests.', [])
        source.populate(valid)
        self.assertEquals(1, len(valid.records))

    def test_zonefiles_without_extension(self):
        # Windows doesn't let files end with a `.` so we add a .tst to them in
        # the repo and then try and create the `.` version we need for the
        # default case (no extension.)
        copyfile('./tests/zones/unit.tests.tst', './tests/zones/unit.tests.')
        # Unfortunately copyfile silently works and create the file without
        # the `.` so we have to check to see if it did that
        if exists('./tests/zones/unit.tests'):
            # It did so we need to skip this test, that means windows won't
            # have full code coverage, but skipping the test is going out of
            # our way enough for a os-specific/oddball case.
            self.skipTest('Unable to create unit.tests. (ending with .) so '
                          'skipping default filename testing.')

        source = ZoneFileSource('test', './tests/zones')
        # Load zonefiles without a specified file extension
        valid = Zone('unit.tests.', [])
        source.populate(valid)
<<<<<<< HEAD
        self.assertEquals(14, len(valid.records))
=======
        self.assertEquals(13, len(valid.records))
>>>>>>> a63fb06b

    def test_populate(self):
        # Valid zone file in directory
        valid = Zone('unit.tests.', [])
        self.source.populate(valid)
<<<<<<< HEAD
        self.assertEquals(14, len(valid.records))
=======
        self.assertEquals(13, len(valid.records))
>>>>>>> a63fb06b

        # 2nd populate does not read file again
        again = Zone('unit.tests.', [])
        self.source.populate(again)
<<<<<<< HEAD
        self.assertEquals(14, len(again.records))
=======
        self.assertEquals(13, len(again.records))
>>>>>>> a63fb06b

        # bust the cache
        del self.source._zone_records[valid.name]

        # No zone file in directory
        missing = Zone('missing.zone.', [])
        self.source.populate(missing)
        self.assertEquals(0, len(missing.records))

        # Zone file is not valid
        with self.assertRaises(ZoneFileSourceLoadFailure) as ctx:
            zone = Zone('invalid.zone.', [])
            self.source.populate(zone)
        self.assertEquals('The DNS zone has no NS RRset at its origin.',
                          text_type(ctx.exception))

        # Records are not to RFC (lenient=False)
        with self.assertRaises(ValidationError) as ctx:
            zone = Zone('invalid.records.', [])
            self.source.populate(zone)
        self.assertEquals('Invalid record _invalid.invalid.records.\n'
                          '  - invalid name for SRV record',
                          text_type(ctx.exception))

        # Records are not to RFC, but load anyhow (lenient=True)
        invalid = Zone('invalid.records.', [])
        self.source.populate(invalid, lenient=True)
        self.assertEquals(12, len(invalid.records))<|MERGE_RESOLUTION|>--- conflicted
+++ resolved
@@ -36,11 +36,7 @@
         ]
 
         self.source.populate(got)
-<<<<<<< HEAD
-        self.assertEquals(14, len(got.records))
-=======
-        self.assertEquals(13, len(got.records))
->>>>>>> a63fb06b
+        self.assertEquals(15, len(got.records))
 
         with self.assertRaises(AxfrSourceZoneTransferFailed) as ctx:
             zone = Zone('unit.tests.', [])
@@ -77,30 +73,18 @@
         # Load zonefiles without a specified file extension
         valid = Zone('unit.tests.', [])
         source.populate(valid)
-<<<<<<< HEAD
-        self.assertEquals(14, len(valid.records))
-=======
-        self.assertEquals(13, len(valid.records))
->>>>>>> a63fb06b
+        self.assertEquals(15, len(valid.records))
 
     def test_populate(self):
         # Valid zone file in directory
         valid = Zone('unit.tests.', [])
         self.source.populate(valid)
-<<<<<<< HEAD
-        self.assertEquals(14, len(valid.records))
-=======
-        self.assertEquals(13, len(valid.records))
->>>>>>> a63fb06b
+        self.assertEquals(15, len(valid.records))
 
         # 2nd populate does not read file again
         again = Zone('unit.tests.', [])
         self.source.populate(again)
-<<<<<<< HEAD
-        self.assertEquals(14, len(again.records))
-=======
-        self.assertEquals(13, len(again.records))
->>>>>>> a63fb06b
+        self.assertEquals(15, len(again.records))
 
         # bust the cache
         del self.source._zone_records[valid.name]
