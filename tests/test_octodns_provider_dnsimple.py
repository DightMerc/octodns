#
#
#

from __future__ import absolute_import, division, print_function, \
    unicode_literals

from mock import Mock, call
from os.path import dirname, join
from requests import HTTPError
from requests_mock import ANY, mock as requests_mock
from six import text_type
from unittest import TestCase

from octodns.record import Record
from octodns.provider.dnsimple import DnsimpleClientNotFound, DnsimpleProvider
from octodns.provider.yaml import YamlProvider
from octodns.zone import Zone


class TestDnsimpleProvider(TestCase):
    expected = Zone('unit.tests.', [])
    source = YamlProvider('test', join(dirname(__file__), 'config'))
    source.populate(expected)

    # Our test suite differs a bit, add our NS and remove the simple one
    expected.add_record(Record.new(expected, 'under', {
        'ttl': 3600,
        'type': 'NS',
        'values': [
            'ns1.unit.tests.',
            'ns2.unit.tests.',
        ]
    }))
    for record in list(expected.records):
        if record.name == 'sub' and record._type == 'NS':
            expected._remove_record(record)
            break

    def test_populate(self):

        # Sandbox
        provider = DnsimpleProvider('test', 'token', 42, 'true')
        self.assertTrue('sandbox' in provider._client.base)

        provider = DnsimpleProvider('test', 'token', 42)
        self.assertFalse('sandbox' in provider._client.base)

        # Bad auth
        with requests_mock() as mock:
            mock.get(ANY, status_code=401,
                     text='{"message": "Authentication failed"}')

            with self.assertRaises(Exception) as ctx:
                zone = Zone('unit.tests.', [])
                provider.populate(zone)
            self.assertEquals('Unauthorized', text_type(ctx.exception))

        # General error
        with requests_mock() as mock:
            mock.get(ANY, status_code=502, text='Things caught fire')

            with self.assertRaises(HTTPError) as ctx:
                zone = Zone('unit.tests.', [])
                provider.populate(zone)
            self.assertEquals(502, ctx.exception.response.status_code)

        # Non-existent zone doesn't populate anything
        with requests_mock() as mock:
            mock.get(ANY, status_code=404,
                     text='{"message": "Domain `foo.bar` not found"}')

            zone = Zone('unit.tests.', [])
            provider.populate(zone)
            self.assertEquals(set(), zone.records)

        # No diffs == no changes
        with requests_mock() as mock:
            base = 'https://api.dnsimple.com/v2/42/zones/unit.tests/' \
                'records?page='
            with open('tests/fixtures/dnsimple-page-1.json') as fh:
                mock.get('{}{}'.format(base, 1), text=fh.read())
            with open('tests/fixtures/dnsimple-page-2.json') as fh:
                mock.get('{}{}'.format(base, 2), text=fh.read())

            zone = Zone('unit.tests.', [])
            provider.populate(zone)
            self.assertEquals(16, len(zone.records))
            changes = self.expected.changes(zone, provider)
            self.assertEquals(0, len(changes))

        # 2nd populate makes no network calls/all from cache
        again = Zone('unit.tests.', [])
        provider.populate(again)
        self.assertEquals(16, len(again.records))

        # bust the cache
        del provider._zone_records[zone.name]

        # test handling of invalid content
        with requests_mock() as mock:
            with open('tests/fixtures/dnsimple-invalid-content.json') as fh:
                mock.get(ANY, text=fh.read())

            zone = Zone('unit.tests.', [])
            provider.populate(zone, lenient=True)
            self.assertEquals(set([
                Record.new(zone, '', {
                    'ttl': 3600,
                    'type': 'SSHFP',
                    'values': []
                }, lenient=True),
                Record.new(zone, '_srv._tcp', {
                    'ttl': 600,
                    'type': 'SRV',
                    'values': []
                }, lenient=True),
                Record.new(zone, 'naptr', {
                    'ttl': 600,
                    'type': 'NAPTR',
                    'values': []
                }, lenient=True),
            ]), zone.records)

    def test_apply(self):
        provider = DnsimpleProvider('test', 'token', 42)

        resp = Mock()
        resp.json = Mock()
        provider._client._request = Mock(return_value=resp)

        # non-existent domain, create everything
        resp.json.side_effect = [
            DnsimpleClientNotFound,  # no zone in populate
            DnsimpleClientNotFound,  # no domain during apply
        ]
        plan = provider.plan(self.expected)

<<<<<<< HEAD
        # No root NS, no ignored, no excluded
        n = len(self.expected.records) - 6
=======
        # No root NS, no ignored, no excluded, no unsupported
        n = len(self.expected.records) - 5
>>>>>>> a63fb06b
        self.assertEquals(n, len(plan.changes))
        self.assertEquals(n, provider.apply(plan))
        self.assertFalse(plan.exists)

        provider._client._request.assert_has_calls([
            # created the domain
            call('POST', '/domains', data={'name': 'unit.tests'}),
            # created at least some of the record with expected data
            call('POST', '/zones/unit.tests/records', data={
                'content': '1.2.3.4',
                'type': 'A',
                'name': '',
                'ttl': 300}),
            call('POST', '/zones/unit.tests/records', data={
                'content': '1.2.3.5',
                'type': 'A',
                'name': '',
                'ttl': 300}),
            call('POST', '/zones/unit.tests/records', data={
                'content': '0 issue "ca.unit.tests"',
                'type': 'CAA',
                'name': '',
                'ttl': 3600}),
            call('POST', '/zones/unit.tests/records', data={
                'content': '1 1 7491973e5f8b39d5327cd4e08bc81b05f7710b49',
                'type': 'SSHFP',
                'name': '',
                'ttl': 3600}),
            call('POST', '/zones/unit.tests/records', data={
                'content': '1 1 bf6b6825d2977c511a475bbefb88aad54a92ac73',
                'type': 'SSHFP',
                'name': '',
                'ttl': 3600}),
            call('POST', '/zones/unit.tests/records', data={
                'content': '20 30 foo-1.unit.tests.',
                'priority': 10,
                'type': 'SRV',
                'name': '_srv._tcp',
                'ttl': 600
            }),
        ])
        # expected number of total calls
        self.assertEquals(28, provider._client._request.call_count)

        provider._client._request.reset_mock()

        # delete 1 and update 1
        provider._client.records = Mock(return_value=[
            {
                'id': 11189897,
                'name': 'www',
                'content': '1.2.3.4',
                'ttl': 300,
                'type': 'A',
            },
            {
                'id': 11189898,
                'name': 'www',
                'content': '2.2.3.4',
                'ttl': 300,
                'type': 'A',
            },
            {
                'id': 11189899,
                'name': 'ttl',
                'content': '3.2.3.4',
                'ttl': 600,
                'type': 'A',
            }
        ])
        # Domain exists, we don't care about return
        resp.json.side_effect = ['{}']

        wanted = Zone('unit.tests.', [])
        wanted.add_record(Record.new(wanted, 'ttl', {
            'ttl': 300,
            'type': 'A',
            'value': '3.2.3.4'
        }))

        plan = provider.plan(wanted)
        self.assertTrue(plan.exists)
        self.assertEquals(2, len(plan.changes))
        self.assertEquals(2, provider.apply(plan))
        # recreate for update, and deletes for the 2 parts of the other
        provider._client._request.assert_has_calls([
            call('POST', '/zones/unit.tests/records', data={
                'content': '3.2.3.4',
                'type': 'A',
                'name': 'ttl',
                'ttl': 300
            }),
            call('DELETE', '/zones/unit.tests/records/11189899'),
            call('DELETE', '/zones/unit.tests/records/11189897'),
            call('DELETE', '/zones/unit.tests/records/11189898')
        ], any_order=True)<|MERGE_RESOLUTION|>--- conflicted
+++ resolved
@@ -136,13 +136,8 @@
         ]
         plan = provider.plan(self.expected)
 
-<<<<<<< HEAD
         # No root NS, no ignored, no excluded
-        n = len(self.expected.records) - 6
-=======
-        # No root NS, no ignored, no excluded, no unsupported
-        n = len(self.expected.records) - 5
->>>>>>> a63fb06b
+        n = len(self.expected.records) - 7
         self.assertEquals(n, len(plan.changes))
         self.assertEquals(n, provider.apply(plan))
         self.assertFalse(plan.exists)
