--- conflicted
+++ resolved
@@ -184,11 +184,7 @@
 
             zone = Zone('unit.tests.', [])
             provider.populate(zone)
-<<<<<<< HEAD
-            self.assertEquals(15, len(zone.records))
-=======
-            self.assertEquals(14, len(zone.records))
->>>>>>> a63fb06b
+            self.assertEquals(16, len(zone.records))
 
             changes = self.expected.changes(zone, provider)
 
@@ -197,11 +193,7 @@
         # re-populating the same zone/records comes out of cache, no calls
         again = Zone('unit.tests.', [])
         provider.populate(again)
-<<<<<<< HEAD
-        self.assertEquals(15, len(again.records))
-=======
-        self.assertEquals(14, len(again.records))
->>>>>>> a63fb06b
+        self.assertEquals(16, len(again.records))
 
     def test_apply(self):
         provider = CloudflareProvider('test', 'email', 'token', retry_period=0)
@@ -215,17 +207,12 @@
                     'id': 42,
                 }
             },  # zone create
-        ] + [None] * 24  # individual record creates
+        ] + [None] * 25  # individual record creates
 
         # non-existent zone, create everything
         plan = provider.plan(self.expected)
-<<<<<<< HEAD
-        self.assertEquals(15, len(plan.changes))
-        self.assertEquals(15, provider.apply(plan))
-=======
-        self.assertEquals(14, len(plan.changes))
-        self.assertEquals(14, provider.apply(plan))
->>>>>>> a63fb06b
+        self.assertEquals(16, len(plan.changes))
+        self.assertEquals(16, provider.apply(plan))
         self.assertFalse(plan.exists)
 
         provider._request.assert_has_calls([
@@ -251,7 +238,7 @@
             }),
         ], True)
         # expected number of total calls
-        self.assertEquals(25, provider._request.call_count)
+        self.assertEquals(27, provider._request.call_count)
 
         provider._request.reset_mock()
 
