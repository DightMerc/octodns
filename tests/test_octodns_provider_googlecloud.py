#
#
#

from __future__ import absolute_import, division, print_function, \
    unicode_literals

from octodns.record import Create, Delete, Update, Record
from octodns.provider.googlecloud import GoogleCloudProvider

from octodns.zone import Zone
from octodns.provider.base import Plan, BaseProvider

from unittest import TestCase
from mock import Mock, patch, PropertyMock

zone = Zone(name='unit.tests.', sub_zones=[])
octo_records = []
octo_records.append(Record.new(zone, '', {
    'ttl': 0,
    'type': 'A',
    'values': ['1.2.3.4', '10.10.10.10']}))
octo_records.append(Record.new(zone, 'a', {
    'ttl': 1,
    'type': 'A',
    'values': ['1.2.3.4', '1.1.1.1']}))
octo_records.append(Record.new(zone, 'aa', {
    'ttl': 9001,
    'type': 'A',
    'values': ['1.2.4.3']}))
octo_records.append(Record.new(zone, 'aaa', {
    'ttl': 2,
    'type': 'A',
    'values': ['1.1.1.3']}))
octo_records.append(Record.new(zone, 'cname', {
    'ttl': 3,
    'type': 'CNAME',
    'value': 'a.unit.tests.'}))
octo_records.append(Record.new(zone, 'mx1', {
    'ttl': 3,
    'type': 'MX',
    'values': [{
        'priority': 10,
        'value': 'mx1.unit.tests.',
    }, {
        'priority': 20,
        'value': 'mx2.unit.tests.',
    }]}))
octo_records.append(Record.new(zone, 'mx2', {
    'ttl': 3,
    'type': 'MX',
    'values': [{
        'priority': 10,
        'value': 'mx1.unit.tests.',
    }]}))
octo_records.append(Record.new(zone, '', {
    'ttl': 4,
    'type': 'NS',
    'values': ['ns1.unit.tests.', 'ns2.unit.tests.']}))
octo_records.append(Record.new(zone, 'foo', {
    'ttl': 5,
    'type': 'NS',
    'value': 'ns1.unit.tests.'}))
octo_records.append(Record.new(zone, '_srv._tcp', {
    'ttl': 6,
    'type': 'SRV',
    'values': [{
        'priority': 10,
        'weight': 20,
        'port': 30,
        'target': 'foo-1.unit.tests.',
    }, {
        'priority': 12,
        'weight': 30,
        'port': 30,
        'target': 'foo-2.unit.tests.',
    }]}))
octo_records.append(Record.new(zone, '_srv2._tcp', {
    'ttl': 7,
    'type': 'SRV',
    'values': [{
        'priority': 12,
        'weight': 17,
        'port': 1,
        'target': 'srvfoo.unit.tests.',
    }]}))
octo_records.append(Record.new(zone, 'txt1', {
    'ttl': 8,
    'type': 'TXT',
    'value': 'txt singleton test'}))
octo_records.append(Record.new(zone, 'txt2', {
    'ttl': 9,
    'type': 'TXT',
    'values': ['txt multiple test', 'txt multiple test 2']}))
octo_records.append(Record.new(zone, 'naptr', {
    'ttl': 9,
    'type': 'NAPTR',
    'values': [{
        'order': 100,
        'preference': 10,
        'flags': 'S',
        'service': 'SIP+D2U',
        'regexp': "!^.*$!sip:customer-service@unit.tests!",
        'replacement': '_sip._udp.unit.tests.'
    }]}))
octo_records.append(Record.new(zone, 'caa', {
    'ttl': 9,
    'type': 'CAA',
    'value': {
        'flags': 0,
        'tag': 'issue',
        'value': 'ca.unit.tests',
    }}))
for record in octo_records:
    zone.add_record(record)

# This is the format which the google API likes.
resource_record_sets = [
    ('unit.tests.', u'A', 0, [u'1.2.3.4', u'10.10.10.10']),
    (u'a.unit.tests.', u'A', 1, [u'1.1.1.1', u'1.2.3.4']),
    (u'aa.unit.tests.', u'A', 9001, [u'1.2.4.3']),
    (u'aaa.unit.tests.', u'A', 2, [u'1.1.1.3']),
    (u'cname.unit.tests.', u'CNAME', 3, [u'a.unit.tests.']),
    (u'mx1.unit.tests.', u'MX', 3,
     [u'10 mx1.unit.tests.', u'20 mx2.unit.tests.']),
    (u'mx2.unit.tests.', u'MX', 3, [u'10 mx1.unit.tests.']),
    ('unit.tests.', u'NS', 4, [u'ns1.unit.tests.', u'ns2.unit.tests.']),
    (u'foo.unit.tests.', u'NS', 5, [u'ns1.unit.tests.']),
    (u'_srv._tcp.unit.tests.', u'SRV', 6,
     [u'10 20 30 foo-1.unit.tests.', u'12 30 30 foo-2.unit.tests.']),
    (u'_srv2._tcp.unit.tests.', u'SRV', 7, [u'12 17 1 srvfoo.unit.tests.']),
    (u'txt1.unit.tests.', u'TXT', 8, [u'txt singleton test']),
    (u'txt2.unit.tests.', u'TXT', 9,
     [u'txt multiple test', u'txt multiple test 2']),
    (u'naptr.unit.tests.', u'NAPTR', 9, [
        u'100 10 "S" "SIP+D2U" "!^.*$!sip:customer-service@unit.tests!"'
        u' _sip._udp.unit.tests.']),
    (u'caa.unit.tests.', u'CAA', 9, [u'0 issue ca.unit.tests'])
]


class DummyResourceRecordSet:
    def __init__(self, record_name, record_type, ttl, rrdatas):
        self.name = record_name
        self.record_type = record_type
        self.ttl = ttl
        self.rrdatas = rrdatas

    def __eq__(self, other):
        try:
            return self.name == other.name \
                and self.record_type == other.record_type \
                and self.ttl == other.ttl  \
                and sorted(self.rrdatas) == sorted(other.rrdatas)
        except:
            return False

    def __repr__(self):
        return "{} {} {} {!s}"\
            .format(self.name, self.record_type, self.ttl, self.rrdatas)

    def __hash__(self):
        return hash(repr(self))


class DummyGoogleCloudZone:
    def __init__(self, dns_name, name=""):
        self.dns_name = dns_name
        self.name = name

    def resource_record_set(self, *args):
        return DummyResourceRecordSet(*args)

    def list_resource_record_sets(self, *args):
        pass

    def create(self, *args, **kwargs):
        pass


class DummyIterator:
    """Returns a mock DummyIterator object to use in testing.
    This is because API calls for google cloud DNS, if paged, contains a
    "next_page_token", which can be used to grab a subsequent
    iterator with more results.

        :type return: DummyIterator
    """
    def __init__(self,  list_of_stuff, page_token=None):
        self.iterable = iter(list_of_stuff)
        self.next_page_token = page_token

    def __iter__(self):
        return self

    def next(self):
        return self.iterable.next()


class TestGoogleCloudProvider(TestCase):
    @patch('octodns.provider.googlecloud.dns')
    def _get_provider(*args):
        '''Returns a mock GoogleCloudProvider object to use in testing.

            :type return: GoogleCloudProvider
        '''
        return GoogleCloudProvider(id=1, project="mock")

    @patch('octodns.provider.googlecloud.dns')
    def test___init__(self, *_):
        self.assertIsInstance(GoogleCloudProvider(id=1,
                                                  credentials_file="test",
                                                  project="unit test"),
                              BaseProvider)

        self.assertIsInstance(GoogleCloudProvider(id=1),
                              BaseProvider)

    @patch('octodns.provider.googlecloud.time.sleep')
    @patch('octodns.provider.googlecloud.dns')
    def test__apply(self, *_):
        class DummyDesired:
            def __init__(self, name, changes):
                self.name = name
                self.changes = changes

        apply_z = Zone("unit.tests.", [])
        create_r = Record.new(apply_z, '', {
            'ttl': 0,
            'type': 'A',
            'values': ['1.2.3.4', '10.10.10.10']})
        delete_r = Record.new(apply_z, 'a', {
            'ttl': 1,
            'type': 'A',
            'values': ['1.2.3.4', '1.1.1.1']})
        update_existing_r = Record.new(apply_z, 'aa', {
            'ttl': 9001,
            'type': 'A',
            'values': ['1.2.4.3']})
        update_new_r = Record.new(apply_z, 'aa', {
            'ttl': 666,
            'type': 'A',
            'values': ['1.4.3.2']})

        gcloud_zone_mock = DummyGoogleCloudZone("unit.tests.", "unit-tests")
        status_mock = Mock()
        return_values_for_status = iter(
            ["pending"] * 11 + ['done', 'done'])
        type(status_mock).status = PropertyMock(
            side_effect=return_values_for_status.next)
        gcloud_zone_mock.changes = Mock(return_value=status_mock)

        provider = self._get_provider()
        provider.gcloud_client = Mock()
        provider._gcloud_zones = {"unit.tests.": gcloud_zone_mock}
        desired = Mock()
        desired.name = "unit.tests."
        changes = []
        changes.append(Create(create_r))
        changes.append(Delete(delete_r))
        changes.append(Update(existing=update_existing_r, new=update_new_r))

        provider.apply(Plan(
            existing=[update_existing_r, delete_r],
            desired=desired,
            changes=changes
        ))

        calls_mock = gcloud_zone_mock.changes.return_value
        mocked_calls = []
        for mock_call in calls_mock.add_record_set.mock_calls:
            mocked_calls.append(mock_call[1][0])

        self.assertEqual(mocked_calls, [
            DummyResourceRecordSet(
                'unit.tests.', 'A', 0, ['1.2.3.4', '10.10.10.10']),
            DummyResourceRecordSet(
                'aa.unit.tests.', 'A', 666, ['1.4.3.2'])
        ])

        mocked_calls2 = []
        for mock_call in calls_mock.delete_record_set.mock_calls:
            mocked_calls2.append(mock_call[1][0])

        self.assertEqual(mocked_calls2, [
            DummyResourceRecordSet(
                'a.unit.tests.', 'A', 1, ['1.2.3.4', '1.1.1.1']),
            DummyResourceRecordSet(
                'aa.unit.tests.', 'A', 9001, ['1.2.4.3'])
        ])

        type(status_mock).status = "pending"

        with self.assertRaises(RuntimeError):
            provider.apply(Plan(
                existing=[update_existing_r, delete_r],
                desired=desired,
                changes=changes
            ))

        unsupported_change = Mock()
        unsupported_change.__len__ = Mock(return_value=1)
        type_mock = Mock()
        type_mock._type = "A"
        unsupported_change.record = type_mock

        mock_plan = Mock()
        type(mock_plan).desired = PropertyMock(return_value=DummyDesired(
            "dummy name", []))
        type(mock_plan).changes = [unsupported_change]

        with self.assertRaises(RuntimeError):
            provider.apply(mock_plan)

    def test__get_gcloud_client(self):
        provider = self._get_provider()

        self.assertIsInstance(provider, GoogleCloudProvider)

    @patch('octodns.provider.googlecloud.dns')
    def test_populate(self, _):
        def _get_mock_zones(page_token=None):
            if not page_token:
                return DummyIterator([
                    DummyGoogleCloudZone('example.com.'),
                ], page_token="MOCK_PAGE_TOKEN")
            elif page_token == "MOCK_PAGE_TOKEN":
                return DummyIterator([
                    DummyGoogleCloudZone('example2.com.'),
                ], page_token="MOCK_PAGE_TOKEN2")

            return DummyIterator([
                google_cloud_zone
            ])

        def _get_mock_record_sets(page_token=None):
            if not page_token:
                return DummyIterator(
                    [DummyResourceRecordSet(*v) for v in
                     resource_record_sets[:3]], page_token="MOCK_PAGE_TOKEN")
            elif page_token == "MOCK_PAGE_TOKEN":

                return DummyIterator(
                    [DummyResourceRecordSet(*v) for v in
                     resource_record_sets[3:5]], page_token="MOCK_PAGE_TOKEN2")
            return DummyIterator(
                [DummyResourceRecordSet(*v) for v in resource_record_sets[5:]])

        google_cloud_zone = DummyGoogleCloudZone('unit.tests.')

        provider = self._get_provider()
        provider.gcloud_client.list_zones = Mock(side_effect=_get_mock_zones)
        google_cloud_zone.list_resource_record_sets = Mock(
            side_effect=_get_mock_record_sets)

        self.assertEqual(provider.gcloud_zones.get("unit.tests.").dns_name,
                         "unit.tests.")

        test_zone = Zone('unit.tests.', [])
        provider.populate(test_zone)

        # test_zone gets fed the same records as zone does, except it's in
        # the format returned by google API, so after populate they should look
        # excactly the same.
        self.assertEqual(test_zone.records, zone.records)

        test_zone2 = Zone('nonexistant.zone.', [])
        provider.populate(test_zone2, False, False)

        self.assertEqual(len(test_zone2.records), 0,
                         msg="Zone should not get records from wrong domain")

        provider.SUPPORTS = set()
        test_zone3 = Zone('unit.tests.', [])
        provider.populate(test_zone3)
        self.assertEqual(len(test_zone3.records), 0)

    @patch('octodns.provider.googlecloud.dns')
    def test_populate_corner_cases(self, _):
        provider = self._get_provider()
        test_zone = Zone('unit.tests.', [])
        not_same_fqdn = DummyResourceRecordSet(
            'unit.tests.gr', u'A', 0, [u'1.2.3.4']),

        provider._get_gcloud_records = Mock(
            side_effect=[not_same_fqdn])
        provider._gcloud_zones = {
            "unit.tests.": DummyGoogleCloudZone("unit.tests.", "unit-tests")}

        provider.populate(test_zone)

        self.assertEqual(len(test_zone.records), 1)

        self.assertEqual(test_zone.records.pop().fqdn,
                         u'unit.tests.gr.unit.tests.')

    def test__get_gcloud_zone(self):
        provider = self._get_provider()

        provider.gcloud_client = Mock()
        provider.gcloud_client.list_zones = Mock(
            return_value=DummyIterator([]))

        self.assertIsNone(provider.gcloud_zones.get("nonexistant.xone"),
                          msg="Check that nonexistant zones return None when"
                              "there's no create=True flag")

    def test__get_rrsets(self):
        provider = self._get_provider()
        dummy_gcloud_zone = DummyGoogleCloudZone("unit.tests")
        for octo_record in octo_records:
            _rrset_func = getattr(
                provider, '_rrset_for_{}'.format(octo_record._type))
            self.assertEqual(
                _rrset_func(dummy_gcloud_zone, octo_record).record_type,
                octo_record._type
            )

    def test__create_zone(self):
        provider = self._get_provider()

        provider.gcloud_client = Mock()
        provider.gcloud_client.list_zones = Mock(
            return_value=DummyIterator([]))

        mock_zone = provider._create_gcloud_zone("nonexistant.zone.mock")

        mock_zone.create.assert_called()
        provider.gcloud_client.zone.assert_called()

<<<<<<< HEAD
    def test_semicolon_fixup(self):
        provider = self._get_provider()

        self.assertEquals({
            'values': ['abcd\\; ef\\;g', 'hij\\; klm\\;n']
        }, provider._data_for_TXT(
            DummyResourceRecordSet(
                'unit.tests.', 'TXT', 0, ['abcd; ef;g', 'hij\\; klm\\;n'])
        ))
=======
    def test__create_zone_ip6_arpa(self):
        def _create_dummy_zone(name, dns_name):
            return DummyGoogleCloudZone(name=name, dns_name=dns_name)

        provider = self._get_provider()

        provider.gcloud_client = Mock()
        provider.gcloud_client.zone = Mock(side_effect=_create_dummy_zone)

        mock_zone = \
            provider._create_gcloud_zone('0.0.0.0.8.b.d.0.1.0.0.2.ip6.arpa')

        self.assertRegexpMatches(mock_zone.name, '^[a-z][a-z0-9-]*[a-z0-9]$')
        self.assertEqual(len(mock_zone.name), 63)
>>>>>>> 7c550616
<|MERGE_RESOLUTION|>--- conflicted
+++ resolved
@@ -428,7 +428,21 @@
         mock_zone.create.assert_called()
         provider.gcloud_client.zone.assert_called()
 
-<<<<<<< HEAD
+    def test__create_zone_ip6_arpa(self):
+        def _create_dummy_zone(name, dns_name):
+            return DummyGoogleCloudZone(name=name, dns_name=dns_name)
+
+        provider = self._get_provider()
+
+        provider.gcloud_client = Mock()
+        provider.gcloud_client.zone = Mock(side_effect=_create_dummy_zone)
+
+        mock_zone = \
+            provider._create_gcloud_zone('0.0.0.0.8.b.d.0.1.0.0.2.ip6.arpa')
+
+        self.assertRegexpMatches(mock_zone.name, '^[a-z][a-z0-9-]*[a-z0-9]$')
+        self.assertEqual(len(mock_zone.name), 63)
+
     def test_semicolon_fixup(self):
         provider = self._get_provider()
 
@@ -437,20 +451,4 @@
         }, provider._data_for_TXT(
             DummyResourceRecordSet(
                 'unit.tests.', 'TXT', 0, ['abcd; ef;g', 'hij\\; klm\\;n'])
-        ))
-=======
-    def test__create_zone_ip6_arpa(self):
-        def _create_dummy_zone(name, dns_name):
-            return DummyGoogleCloudZone(name=name, dns_name=dns_name)
-
-        provider = self._get_provider()
-
-        provider.gcloud_client = Mock()
-        provider.gcloud_client.zone = Mock(side_effect=_create_dummy_zone)
-
-        mock_zone = \
-            provider._create_gcloud_zone('0.0.0.0.8.b.d.0.1.0.0.2.ip6.arpa')
-
-        self.assertRegexpMatches(mock_zone.name, '^[a-z][a-z0-9-]*[a-z0-9]$')
-        self.assertEqual(len(mock_zone.name), 63)
->>>>>>> 7c550616
+        ))