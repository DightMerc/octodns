## v1.0.0.rc0 - 2022-??-?? - First of the ones

#### Noteworthy changes

* 1.x Deprecation removals
   * Provider, Source, and Processor shims removed, they've been warnings for >
     1yr.  Everything should be using and referring to provider-specific
     modules now.
   * Provider.strict_supports defaults to true, can be returned to the old
     behavior by setting strict_supports=False in your provider params.
* octodns.record has been broken up into multiple files/modules. Most of the
  primary things that were available at that module path still will be, but if
  you are importing things like idna_encode/decode that actually live elsewhere
  from octodns.record you'll need to update and pull them from their actual
  home. Classes beginning with _ are not exported from octodns.record any
  longer as they were considered private/protected.
* Beta support for auto-arpa has been added, See the
  [auto-arpa documentation](/docs/auto_arpa.md) for more information.
<<<<<<< HEAD
* Support for subnet targeting in dynamic records added.
=======
* Enhanced validations on dynamic rules to encourage best practices
   * The last rule should be a catch-all w/o any targeted geos
   * Geos should not be repeated in multiple rules
   * Geos in rules subsequent rules should be ordered most to least specific,
     e.g. NA-US-TN must come before NA-US, which must occur before NA
>>>>>>> 518aaf84

#### Stuff

* Added new DsRecord type (provider support will be added over time)
* Added simple IgnoreRootNsFilter
* Minor refactor on YamlProvider to add get_filenames making it a bit easier to
  create specialized providers inheriting from it

## v0.9.21 - 2022-10-16 - Last of the oughts

* Shim AxfrSource and ZoneFileSource post extraction into
  https://github.com/octodns/octodns-bind

## v0.9.20 - 2022-10-05 - International friendly

#### Noteworthy changes

* Added support for automatic handling of IDNA (utf-8) zones. Everything is
  stored IDNA encoded internally. For ASCII zones that's a noop. For zones with
  utf-8 chars they will be converted and all internals/providers will see the
  encoded version and work with it without any knowledge of it having been
  converted. This means that all providers will automatically support IDNA as of
  this version. IDNA zones will generally be displayed in the logs in their
  decoded form. Both forms should be accepted in command line arguments.
  Providers may need to be updated to display the decoded form in their logs,
  until then they'd display the IDNA version.
* IDNA value support for Record types that hold FQDNs: ALIAS, CNAME, DNAME, PTR,
  MX, NS, and SRV.
* Support for configuring global processors that apply to all zones with
  `manager.processors`

#### Stuff

* Addressed shortcomings with YamlProvider.SUPPORTS in that it didn't include
  dynamically registered types, was a static list that could have drifted over
  time even ignoring 3rd party types.
* Provider._process_desired_zone needed to call Provider.supports rather than
  doing it's own `_type in provider.SUPPORTS`. The default behavior in
  Source.supports is ^, but it's possible for providers to override that
  behavior and do special checking and `_process_desired_zone` wasn't taking
  that into account.
* Now that it's used as it needed to be YamlProvider overrides
  Provider.supports and just always says Yes so that any dynamically registered
  types will be supported.
* Add TtlRestrictionFilter processor for adding ttl restriction/checking
* NameAllowlistFilter & NameRejectlistFilter implementations to support
  filtering on record names to include/exclude records from management.
* All Record values are now first class objects. This shouldn't be an externally
  visible change, but will enable future improvements.
* --quiet command line option added to raise log level to WARNING, plan
  output now comes from `plan` logger rather than `Manager` so that it can stay
  at info
* --logging-config command line option added to allow complete logging config
  customization, see
  https://docs.python.org/3/library/logging.config.html#logging-config-dictschema
  for file format and
  https://github.com/octodns/octodns/pull/945#issuecomment-1262839550 for an
  example config

## v0.9.19 - 2022-08-14 - Subzone handling

* Fixed issue with sub-zone handling introduced in 0.9.18

## v0.9.18 - 2022-08-09 - Internationalization

* Added octodns.idna idna_encode/idna_decode helpers, providers will need to
  individually add support via these helpers though :-/
* `black` formatting implemented (including .git-blame-ignore-revs)
* --output-provider support for dump to allow configurable dump
  formatting/details
* TLSA record type support
* Subzones support for skipping levels

## v0.9.17 - 2022-04-02 - Registration required

#### Noteworthy changes

* The changes in plans are now ordered based on change type prior to
  considering the record name and type as was previously done. The chosen
  order is: deletes, creates, updates. The reason for that many providers make
  changes one at a time. When changing the type of a record, e.g. from A to
  CNAME of vice versa this is done by deleting the old and creating the new.
  If the CNAME create happens before the A delete it will often violate
  rules against having typed records live at the same node as a CNAME. Several
  providers have always handled this by sorting the changes themselves. This
  just standardizes what they are doing as many other providers appear to need
  to do so, but weren't. There was an ordering before, but it was essentially
  arbitrarily picked.
* Record.register_type added so that providers can register custom record
  types, see [docs/records.md](docs/records.md) for more information
* New `octodns-versions` command which will log out the version of octodns and
  any provider/processor/plan_output modules you are using.

#### Stuff

* Manager includes the octoDNS version in its init log line
* Non-official release installs will now include a bit of the sha to indicate
  specifically what revision is being used, e.g. 0.9.17+abcdef12, these roughly
  follow PEP440 guidelines

## v0.9.16 - 2022-03-04 - Manage the root of the problem

#### Noteworthy changes

* Foundational support for root NS record management.
   * YamlProvider has it enabled and in general everyone should add root NS
     records that match what is in their provider(s) as of this release if they
     aren't already there.
   * Other providers will add root NS support over time following this release
     once they have had the chance to investigate the functionality and
     implement management if possible with whatever accomidations are required.
   * Watch your providers README.md and CHANGELOG.md for support and more
     information.
   * Root NS record changes will always require `--force` indicating that they
     are impactful changes that need a careful :eyes:

#### Stuff

* _AggregateTarget has more complete handling of SUPPORTS* functionality,
  mostly applicable for the compare operation.
* Fix null MX record validation error introduced in 0.9.15, `.` is again
  allowed as a valid `exchange` value.

## v0.9.15 - 2022-02-07 - Where have all the providers gone?

#### Noteworthy changes

* Providers extracted from octoDNS core into individual repos
  https://github.com/octodns/octodns/issues/622 &
  https://github.com/octodns/octodns/pull/822 for more information.
   * [AzureProvider](https://github.com/octodns/octodns-azure/)
   * [AkamaiProvider](https://github.com/octodns/octodns-edgedns/)
   * [CloudflareProvider](https://github.com/octodns/octodns-cloudflare/)
   * [ConstellixProvider](https://github.com/octodns/octodns-constellix/)
   * [DigitalOceanProvider](https://github.com/octodns/octodns-digitalocean/)
   * [DnsimpleProvider](https://github.com/octodns/octodns-dnsimple/)
   * [DnsMadeEasyProvider](https://github.com/octodns/octodns-dnsmadeeasy/)
   * [DynProvider](https://github.com/octodns/octodns-dynprovider/)
   * [EasyDnsProvider](https://github.com/octodns/octodns-easydns/)
   * [EtcHostsProvider](https://github.com/octodns/octodns-etchosts/)
   * [GandiProvider](https://github.com/octodns/octodns-gandi/)
   * [GcoreProvider](https://github.com/octodns/octodns-gcore/)
   * [GoogleCloudProvider](https://github.com/octodns/octodns-googlecloud/)
   * [HetznerProvider](https://github.com/octodns/octodns-hetzner/)
   * [MythicBeastsProvider](https://github.com/octodns/octodns-mythicbeasts/)
   * [Ns1Provider](https://github.com/octodns/octodns-ns1/)
   * [OvhProvider](https://github.com/octodns/octodns-ovh/)
   * [PowerDnsProvider](https://github.com/octodns/octodns-powerdns/)
   * [RackspaceProvider](https://github.com/octodns/octodns-rackspace/)
   * [Route53Provider](https://github.com/octodns/octodns-route53/) also
     AwsAcmMangingProcessor
   * [SelectelProvider](https://github.com/octodns/octodns-selectel/)
   * [TransipProvider](https://github.com/octodns/octodns-transip/)
   * [UltraDnsProvider](https://github.com/octodns/octodns-ultradns/)
* As part of the extraction work octoDNS's requirements (setup.py and .txt
  files) have been updated and minimized and a helper script,
  script/update-requirements has been added to help manage the txt files going
  forward.

#### Prior to extraction

* NS1 provider has received improvements to the dynamic record implementation.
  As a result, if octoDNS is downgraded from this version, any dynamic records
  created or updated using this version will show an update.
* An edge-case bug related to geo rules involving continents in NS1 provider
  has been fixed in this version. However, it will not show/fix the records that
  match this edge-case. See https://github.com/octodns/octodns/pull/809 for
  more information. If octoDNS is downgraded from this version, any dynamic
  records created or updated using this version and matching the said edge-case
  will not be read/parsed correctly by the older version and will show a diff.
* Transip was updated to their new client api

#### Stuff

* Additional FQDN validation to ALIAS/CNAME value, MX exchange, SRV target and
  tests of the functionality.
* Improvements around dynamic record value weights allowing finer grained
  control

## v0.9.14 - 2021-10-10 - A new supports system

#### Noteworthy changes

* Provider `strict_supports` param added, currently defaults to `false`, along
  with Provider._process_desired_zone this forms the foundations of a new
  "supports" system where providers will warn or error (depending on the value
  of `strict_supports`) during planning about their inability to do what
  they're being asked. When `false` they will warn and "adjust" the desired
  records. When true they will abort with an error indicating the problem. Over
  time it is expected that all "supports" checking/handling will move into this
  paradigm and `strict_supports` will likely be changed to default to `true`.
* Zone shallow copy support, reworking of Processors (alpha) semantics
* NS1 NA target now includes `SX` and `UM`. If `NA` continent is in use in
  dynamic records care must be taken to upgrade/downgrade to v0.9.13.
* Ns1Provider now supports a new parameter, shared_notifylist, which results in
  all dynamic record monitors using a shared notify list named 'octoDNS NS1
  Notify List'. Only newly created record values will use the shared notify
  list. It should be safe to enable this functionality, but existing records
  will not be converted. Note: Once this option is enabled downgrades to
  previous versions of octoDNS are discouraged and may result in undefined
  behavior and broken records. See https://github.com/octodns/octodns/pull/749
  for related discussion.
* TransipProvider removed as it currently relies on `suds` which is broken in
  new python versions and hasn't seen a release since 2010. May return with
  https://github.com/octodns/octodns/pull/762

#### Stuff

* Fully remove python 2.7 support & sims
* Dynamic record pool status flag: up/down/obey added w/provider support as
  possible.
* Support for multi-value PTRs where providers allow them
* Normalize IPv6 addresses to avoid false changes and simplify providers
* Include pure-python wheel distirubtions in release builds
* Improvements and updates to AzureProvider, especially w/respect to dynamic
  records.
* NS1Provider support for IPv6 monitors and general caching/performance
  improvements
* Route53Provider.get_zones_by_name option to avoid paging through huge lists
  and hitting rate limits
* Misc Route53Provider
* Ensure no network access during testing (helps with runtime)
* Sped up the long pole unit tests
* Misc. ConstellixProvider, DigitalOceanProvider, GCoreProvider, and
  Route53Provider fixes & improvements

## v0.9.13 - 2021-07-18 - Processors Alpha

#### Noteworthy changes

* Alpha support for Processors has been added. Processors allow for hooking
  into the source, target, and planing process to make nearly arbitrary changes
  to data. See the [octodns/processor/](/octodns/processor) directory for
  examples. The change has been designed to have no impact on the process
  unless the `processors` key is present in zone configs.
* Fixes NS1 provider's geotarget limitation of using `NA` continent. Now, when
  `NA` is used in geos it considers **all** the countries of `North America`
  instead of just `us-east`, `us-west` and `us-central` regions
* `SX' &amp; 'UM` country support added to NS1Provider, not yet in the North
   America list for backwards compatibility reasons. They will be added in the
   next releaser.

#### Stuff

* Lots of progress on the partial/beta support for dynamic records in Azure,
  still not production ready.
* NS1 fix for when a pool only exists as a fallback
* Zone level lenient flag
* Validate weight makes sense for pools with a single record
* UltraDNS support for aliases and general fixes/improvements
* Misc doc fixes and improvements

## v0.9.12 - 2021-04-30 - Enough time has passed

#### Noteworthy changes

* Formal Python 2.7 support removed, deps and tooling were becoming
  unmaintainable
* octodns/octodns move, from github/octodns, more to come

#### Stuff

* ZoneFileSource supports specifying an extension & no files end in . to better
  support Windows
* LOC record type support added
* Support for pre-release versions of PowerDNS
* PowerDNS delete before create which allows A <-> CNAME etc.
* Improved validation of fqdn's in ALIAS, CNAME, etc.
* Transip support for NS records
* Support for sending plan output to a file
* DNSimple uses zone api rather than domain to support non-registered stuff,
  e.g. reverse zones.
* Support for fallback-only dynamic pools and related fixes to NS1 provider
* Initial Hetzner provider

## v0.9.11 - 2020-11-05 - We still don't know edition

#### Noteworthy changes

* ALIAS records only allowed at the root of zones - see `leient` in record docs
  for work-arounds if you really need them.

#### New Providers

* Gandi LiveDNS
* UltraDNS
* easyDNS

#### Stuff

* Add support for zones aliases
* octodns-compare: Prefix filtering and status code on on mismatch
* Implement octodns-sync --source
* Adding environment variable record injection
* Add support for wildcard SRV records, as shown in RFC 2782
* Add healthcheck option 'request_interval' for Route53 provider
* NS1 georegion, country, and catchall need to be separate groups
* Add the ability to mark a zone as lenient
* Add support for geo-targeting of CA provinces
* Update geo_data to pick up a couple renames
* Cloudflare: Add PTR Support, update rate-limit handling and pagination
* Support PowerDNS 4.3.x
* Added support for TCP health checking of dynamic records

## v0.9.10 - 2020-04-20 - Dynamic NS1 and lots of misc

* Added support for dynamic records to Ns1Provider, updated client and rate
  limiting implementation
* Moved CI to use GitHub Actions
* Set up dependabot to automatically PR requirements updates
* Pass at bumping all of the requirements and Dependabot them going forward
* Enhanced `dynamic` pool validation rules
* Delegation set support for Route53 and fix for CNAME/A ordering issues
* DNSimple sandbox support
* OVHProvider support for CAA
* Akamai rename FastDNS to EdgeDNS
* Transip bumped to 2.1.2 which should get away from its SOAP api which is EOLd

## v0.9.9 - 2019-11-04 - Python 3.7 Support

* Extensive pass through the whole codebase to support Python 3
   * Tons of updates to replace `def __cmp__` with `__eq__` and friends to
     preserve custom equality and ordering behaviors that are essential to
     octoDNS's processes.
   * Quite a few objects required the addition of `__eq__` and friends so that
     they're sortable in Python 3 now that those things are more strict. A few
     places this required jumping through hoops of sorts. Thankfully our tests
     are pretty thorough and caught a lot of issues and hopefully the whole
     plan, review, apply process will backstop that.
   * Explicit ordering of changes by (name, type) to address inconsistent
     ordering for a number of providers that just convert changes into API
     calls as they come. Python 2 sets ordered consistently, Python 3 they do
     not. https://github.com/octodns/octodns/pull/384/commits/7958233fccf9ea22d95e2fd06c48d7d0a4529e26
   * Route53 `_mod_keyer` ordering wasn't 100% complete and thus unreliable and
     random in Python 3. This has been addressed and may result in value
     reordering on next plan, no actual changes in behavior should occur.
   * `incf.countryutils` (in pypi) was last released in 2009 is not python 3
     compatible (it's country data is also pretty stale.) `pycountry_convert`
     appears to have the functionality required to replace its usage so it has
     been removed as a dependency/requirement.
   * Bunch of additional unit tests and supporting config to exercise new code
     and verify things that were run into during the Python 3 work
   * lots of `six`ing of things
* Validate Record name & fqdn length

## v0.9.8 - 2019-09-30 - One with no changes b/c PyPi description problems

* No material changes

## v0.9.7 - 2019-09-30 - It's about time

* AkamaiProvider, ConstellixProvider, MythicBeastsProvider, SelectelProvider,
  &amp; TransipPovider providers added
* Route53Provider separator fix
* YamlProvider export error around stringification
* PyPi markdown rendering fix

## v0.9.6 - 2019-07-16 - The little one that fixes stuff from the big one

* Reduced dynamic record value weight range to 0-15 so that Dyn and Route53
  match up behaviors. Dyn is limited to 0-15 and scaling that up would lose
  resolution that couldn't be recovered during populate.
* Addressed issues with Route53 change set ordering for dynamic records
* Ignore unsupported record types in DigitalOceanProvider
* Fix bugs in Route53 extra changes handling and health check managagement

## v0.9.5 - 2019-05-06 - The big one, with all the dynamic stuff

* dynamic record support, essentially a v2 version of geo records with a lot
  more flexibility and power. Also support dynamic CNAME records (alpha)
* Route53Provider dynamic record support
* DynProvider dynamic record support
* SUPPORTS_DYNAMIC is an optional property, defaults to False
* Route53Provider health checks support disabling latency measurement
* CloudflareProvider SRV record unpacking fix
* DNSMadeEasy provider uses supports to avoid blowing up on unknown record
  types
* Updates to AzureProvider lib versions
* Normalize MX/CNAME/ALIAS/PTR value to lower case
* SplitYamlProvider support added
* DynProvider fix for Traffic Directors association to records, explicit rather
  than "looks close enough"
* TinyDNS support for TXT and AAAA records and fixes to ; escaping
* pre-commit hook requires 100% code coverage

## v0.9.4 - 2019-01-28 - The one with a bunch of stuff, before the big one

* A bunch of "dynamic" stuff that'll be detailed in the next release when
  providers actually support it :grin:
* Route53Provider adds support for using session tokens
* Added support for proxying Cloudflare ALIAS records
* Dyn CAA TTL fix
* Documentation fixes and improvements
* natsort version bump to address setup issues
* DNSSimple TXT record handling fixes, ; it's always ;
* Route53Provider support for sessiom tokens
* Add ALIAS to the list of Cloudflare record types that support proxying
* Fix for TTL bug in Dyn CCA records
* Records updated so that 'octodns' record metadata is persisted through
  YamlProvider
* Added --version support to ArguementParser (thus all commands)

## v0.9.3 - 2018-10-29 - Misc. stuff sort of release

* ZoneFile source added
* Major rework/improvements to the Cloudflare record update process, fixed bugs
  and optimized it quite a bit
* Add ability to manage Cloudflare proxy flag
* Bump requests version to 2.20.0

## v0.9.2 - 2018-08-20 - More sources

* EtcHostsProvider implementation to create static/emergency best effort
  content that can be used in /etc/hosts to resolve things.
* Add lenient support to Zone.add_record, allows populate from providers that
  have allowed/created invalid data and situations where a sub-zone is being
  extracted from a parent, but the records still exist in the remote provider.
* AXFR source support added
* google-cloud-dns requirement instead of general package

## v0.9.1 - 2018-05-21 - Going backwards with setup.py

### NOTICE

Using this version on existing records with `geo` will result in
recreating all health checks. This process has been tested pretty thoroughly to
try and ensure a seamless upgrade without any traffic shifting around. It's
probably best to take extra care when updating and to try and make sure that
all health checks are passing before the first sync with `--doit`. See
[#67](https://github.com/octodns/octodns/pull/67) for more information.

* Major update to geo healthchecks to allow configuring host (header), path,
  protocol, and port [#67](https://github.com/octodns/octodns/pull/67)
* SSHFP algorithm type 4
* NS1 and DNSimple support skipping unsupported record types
* Revert back to old style setup.py &amp; requirements.txt, setup.cfg was
  causing too much pita

## v0.9.0 - 2018-03-26 - Way too long since we last met

* Way way way too much to list out here, shouldn't have waited so long
* Initial NS1 geo support
* Major reworking of `CloudflareProvider`'s update process, was only partially
  functional before, also ignore proxied records
* Fixes and improvements to better support non-ascii records and zones
* Plans indicate when Zones are going to be created
* Fix for `GoogleCloudProvider` handling of ; escapes
* Skip Alias recordsets for Route53 (unsupported concept/type)
* Make sure that Record geo values are sorted to prevent false diffs that can
  never be fixed
* `DynProvider` fix to safely roll rulesets, things could end up on rules
  without a pool and/or hitting the default rule previously.

## v0.8.8 - 2017-10-24 - Google Cloud DNS, Large TXT Record support

* Added support for "chunking" TXT records where individual values were larger
  than 255 chars. This is common with DKIM records involving multiple
  providers.
* Added `GoogleCloudProvider`
* Configurable `UnsafePlan` thresholds to allow modification of how many
  updates/deletes are allowed before a plan is declared dangerous.
* Manager.dump bug fix around empty zones.
* Prefer use of `.` over `source` in shell scripts
* `DynProvider` warns when it ignores unrecognized traffic directors.

## v0.8.7 - 2017-09-29 - OVH support

Adds an OVH provider.

## v0.8.6 - 2017-09-06 - CAA record type,

Misc fixes and improvements.

* Azure TXT record fix
* PowerDNS api support for https
* Configurable Route53 max retries and max-attempts
* Improved key ordering error message

## v0.8.5 - 2017-07-21 - Azure, NS1 escaping, & large zones

Relatively small delta this go around. No major themes or anything, just steady
progress.

* AzureProvider added thanks to work by
  [Heesu Hwang](https://github.com/h-hwang).
* Fixed some escaping issues with NS1 TXT and SPF records that were tracked down
  with the help of [Blake Stoddard](https://github.com/blakestoddard).
* Some tweaks were made to Zone.records to vastly improve handling of zones with
  very large numbers of records, no more O(N^2).

## v0.8.4 - 2017-06-28 - It's been too long

Lots of updates based on our internal use, needs, and feedback & suggestions
from our OSS users. There's too much to list out since the previous release was
cut, but I'll try to cover the highlights/important bits and promise to do
better in the future :fingers_crossed:

#### Major:

* Complete rework of record validation with lenient mode support added to
  octodns-dump so that data with validation problems can be dumped to config
  files as a starting point. octoDNS now also ignores validation errors when
  pulling the current state from a provider before planning changes. In both
  cases this is best effort.
* Naming of record keys are based on RFC-1035 and friends, previous names have
  been kept for backwards compatibility until the 1.0 release.
* Provider record type support is now explicit, i.e. opt-in, rather than
  opt-out. This prevents bugs/oversights in record handling where providers
  don't support (new) record types and didn't correctly ignore them.
* ALIAS support for DNSimple, Dyn, NS1, PowerDNS
* Ignored record support added, `octodns:\n  ignored: True`
* Ns1Provider added

#### Miscellaneous

* Use a 3rd party lib for natural sorting of keys, rather than my old
  implementation. Sorting can be disabled in the YamlProvider with
  `enforce_order: False`.
* Semi-colon/escaping fixes and improvements.
* Meta record support, `TXT octodns-meta.<zone>`. For now just
  `provider=<provider-id>`. Optionally turned on with `include_meta` manager
  config val.
* Validations check for CNAMEs co-existing with other records and error out if
  found. Was a common mistaken/unknown issue and this surfaces the problem
  early.
* Sizeable refactor in the way Route53 record translation works to make it
  cleaner/less hacky
* Lots of docs type-o fixes
* Fixed some pretty major bugs in DnsimpleProvider
* Relax UnsafePlan checks a bit, more to come here
* Set User-Agent header on Dyn health checks

## v0.8.0 - 2017-03-14 - First public release<|MERGE_RESOLUTION|>--- conflicted
+++ resolved
@@ -16,15 +16,12 @@
   longer as they were considered private/protected.
 * Beta support for auto-arpa has been added, See the
   [auto-arpa documentation](/docs/auto_arpa.md) for more information.
-<<<<<<< HEAD
-* Support for subnet targeting in dynamic records added.
-=======
 * Enhanced validations on dynamic rules to encourage best practices
    * The last rule should be a catch-all w/o any targeted geos
    * Geos should not be repeated in multiple rules
    * Geos in rules subsequent rules should be ordered most to least specific,
      e.g. NA-US-TN must come before NA-US, which must occur before NA
->>>>>>> 518aaf84
+* Support for subnet targeting in dynamic records added.
 
 #### Stuff
 
