## v1.?.0 - 2023-??-?? -

* Record.lenient property added similar to other common/standard _octodns data
<<<<<<< HEAD
* Processor.process_source_and_target_zones added to support modifying both the
  desired and/or existing zones just prior to computing changes.
=======
* Fix bug with Record.copy when values is an empty list []
>>>>>>> d98cae48

## v1.3.0 - 2023-11-14 - New and improved processors

#### Noteworthy changes

* Added `octodns.__version__` to replace `octodns.__VERSION__` as the former is
  more of a standard, per pep-8. `__VERSION__` is deprecated and will go away
  in 2.x
* Fixed issues with handling of chunking large TXT values for providers that use
  the in-built `rrs` method
* Removed code that included sha in module version number when installing from
  repo as it caused problems with non-binary installs.
* Fixed a bug/shortcoming in Record.data where it didn't include the `octodns`
  portion of the record's data. Record.copy also omitted it since it relies on
  .data for the heavy lifting. There are no known actual problems due to this
  bug, but it's possible (non-public) third party providers are susceptible. The
  most likely place to hit issues in is tests where data and/or copy are abused.

#### Stuff

* Added ZoneNameFilter processor to enable ignoring/alerting on type-os like
  octodns.com.octodns.com
* NetworkValueAllowlistFilter/NetworkValueRejectlistFilter added to
  processors.filter to enable filtering A/AAAA records based on value. Can be
  useful if you have records with non-routable values in an internal copy of a
  zone, but want to exclude them when pushing the same zone publically (split
  horizon)
* ExcludeRootNsChanges processor that will error (or warn) if plan includes a
  change to root NS records
* Include the octodns special section info in `Record.__repr__`, makes it easier
  to debug things with providers that have special functionality configured
  there.
* Most processor.filter processors now support an include_target flag that can
  be set to False to leave the target zone data untouched, thus remove any
  existing filtered records. Default behavior is unchanged and filtered records
  will be completely invisible to octoDNS

## v1.2.1 - 2023-09-29 - Now with fewer stale files

* Update script/release to do clean room dist builds

## v1.2.0 - 2023-09-28 - Bunch more bug fixes

* Record.from_rrs supports `source` parameter
* Record.parse_rdata_text unquotes any quoted (string) values
* Fix crash bug when using the YamlProvider with a directory that contains a
  mix of split and non-split zone yamls. See https://github.com/octodns/octodns/issues/1066
* Fix discovery of zones from different sources when there are multiple dynamic
  zones. See https://github.com/octodns/octodns/issues/1068

## v1.1.1 - 2023-09-16 - Doh! Fix that one little thing

* Address a bug in the handling of loading auto-arpa manager configuration.

## v1.1.0 - 2023-09-13 - More than enough for a minor release

#### Noteworthy changes

* New dynamic zone config support that allows wildcard entries in the octoDNS
  config to be expanded by the source provider(s). See
  [Dynamic Zone Config](/README.md#dynamic-zone-config) for more information.
* SplitYamlProvider has been deprecated and will be removed in 2.0. YamlProvider
  now includes the ability to process split zones when configured to do so and
  allows for more flexibility in how things are laid out than was previously
  possible. This includes the ability to split some zones and not others and
  even to have partially split zones with some records in the primary zone YAML
  and others in a split directory. See YamlProvider documentation for more info.
* YamlProvider now supports a `shared_filename` that can be used to add a set of
  common records across all zones using the provider. It can be used stand-alone
  or in combination with zone files and/or split configs to aid in DRYing up DNS
* YamlProvider now supports an `!include` directive which enables shared
  snippets of config to be reused across many records, e.g. common dynamic rules
  across a set of services with service-specific pool values or a unified SFP
  value included in TXT records at the root of all zones.
* SpfRecord is formally deprecated with an warning and will become a
  ValidationError in 2.x
* SpfDnsLookupProcessor is formally deprcated in favor of the version relocated
  into https://github.com/octodns/octodns-spf and will be removed in 2.x
* MetaProcessor added to enable some useful/cool options for debugging/tracking
  DNS changes. Specifically timestamps/uuid so you can track whether changes
  that have been pushed to providers have propogated/transferred correctly.

#### Stuff

* Add context to general configuration and Record validation, e.g.
  Some problem at filename.yaml, line 42, column 14. Our custom Yaml Loaders
  attach this context information, arbitrary string. Other providers may do so
  by creating ContextDict to pass as `data` into Record.new.
* Add --all option to octodns-validate to enable showing all record validation
  errors (as warnings) rather than exiting on the first. Exit code is non-zero
  when there are any validation errors.
* New `post_processors` manager configuration parameter to add global processors
  that run AFTER zone-specific processors. This should allow more complete
  control over when processors are run.

## v1.0.0 - 2023-07-30 - The One

1.0 marks a point at which we can formally deprecate things that will be
going away with 2.0 more than specific functionality that has been added or
having reached a notable level of stability (beyond what is normal.) It is also
long (years) overdue.

#### Noteworthy changes

* `geo` records are deprecated.

#### Stuff

* Removal of a Python 3.7 specific import work-around now that it's no longer an
  active/supported version. Also bumps required minimum version of Python 3.8

## v1.0.0.rc1 - 2023-07-20 - The last one before the 1s

* Record and Zone validation now ensures there's no whitespace in names
* OwnershipProcessor managed records always add w/lenient=True, this allows
  ownership to be marked in the same zone for delegation NS records.
* octodns-report access --lenient flag to allow running reports with records
  sourced from providers with non-compliant record data.
* Correctly handle FQDNs in TinyDNS config files that end with trailing .'s
* Complete rewrite of TinyDnsBaseSource to fully implement the spec and the ipv6
  extensions

## v1.0.0.rc0 - 2023-05-16 - First of the ones

#### Noteworthy changes

* 1.x Deprecation removals
   * Provider, Source, and Processor shims removed, they've been warnings for >
     1yr.  Everything should be using and referring to provider-specific
     modules now.
   * Provider.strict_supports defaults to true, can be returned to the old
     behavior by setting strict_supports=False in your provider params.
* octodns.record has been broken up into multiple files/modules. Most of the
  primary things that were available at that module path still will be, but if
  you are importing things like idna_encode/decode that actually live elsewhere
  from octodns.record you'll need to update and pull them from their actual
  home. Classes beginning with _ are not exported from octodns.record any
  longer as they were considered private/protected.
* Beta support for auto-arpa has been added, See the
  [auto-arpa documentation](/docs/auto_arpa.md) for more information.
* Support for subnet targeting in dynamic records, see
  [this section](/docs/dynamic_records.md#subnets) of dynamic records
  documentation for more information.
* Enhanced validations on dynamic rules to encourage best practices
   * The last rule must be a catch-all w/o any targeted geos or subnets
   * Geos must not be repeated in multiple rules
   * Geos in rules and subsequent rules must be ordered most to least specific,
     e.g. NA-US-TN must come before NA-US, which must occur before NA
   * Similarly, subnets must not be repeated in multiple rules, and various
     subnet rules must be ordered such that most specific subnets appear before
     less specific ones; e.g. 10.1.1.0/24 must appear before 10.1.0.0/16.
   * Subnet targeting is considered to be more specific than geo targeting, so
     subnet-only rules must appear before any subnet+geo rules, followed by
     geo-only rules (and catch-all rule w/o any geos/subnets in the end)

#### Stuff

* Added new DsRecord type (provider support will be added over time)
* Added simple IgnoreRootNsFilter
* Minor refactor on YamlProvider to add get_filenames making it a bit easier to
  create specialized providers inheriting from it
* Fixed bug in OwnershipProcessor when all changes were removed from plans

## v0.9.21 - 2022-10-16 - Last of the oughts

* Shim AxfrSource and ZoneFileSource post extraction into
  https://github.com/octodns/octodns-bind

## v0.9.20 - 2022-10-05 - International friendly

#### Noteworthy changes

* Added support for automatic handling of IDNA (utf-8) zones. Everything is
  stored IDNA encoded internally. For ASCII zones that's a noop. For zones with
  utf-8 chars they will be converted and all internals/providers will see the
  encoded version and work with it without any knowledge of it having been
  converted. This means that all providers will automatically support IDNA as of
  this version. IDNA zones will generally be displayed in the logs in their
  decoded form. Both forms should be accepted in command line arguments.
  Providers may need to be updated to display the decoded form in their logs,
  until then they'd display the IDNA version.
* IDNA value support for Record types that hold FQDNs: ALIAS, CNAME, DNAME, PTR,
  MX, NS, and SRV.
* Support for configuring global processors that apply to all zones with
  `manager.processors`

#### Stuff

* Addressed shortcomings with YamlProvider.SUPPORTS in that it didn't include
  dynamically registered types, was a static list that could have drifted over
  time even ignoring 3rd party types.
* Provider._process_desired_zone needed to call Provider.supports rather than
  doing it's own `_type in provider.SUPPORTS`. The default behavior in
  Source.supports is ^, but it's possible for providers to override that
  behavior and do special checking and `_process_desired_zone` wasn't taking
  that into account.
* Now that it's used as it needed to be YamlProvider overrides
  Provider.supports and just always says Yes so that any dynamically registered
  types will be supported.
* Add TtlRestrictionFilter processor for adding ttl restriction/checking
* NameAllowlistFilter & NameRejectlistFilter implementations to support
  filtering on record names to include/exclude records from management.
* All Record values are now first class objects. This shouldn't be an externally
  visible change, but will enable future improvements.
* --quiet command line option added to raise log level to WARNING, plan
  output now comes from `plan` logger rather than `Manager` so that it can stay
  at info
* --logging-config command line option added to allow complete logging config
  customization, see
  https://docs.python.org/3/library/logging.config.html#logging-config-dictschema
  for file format and
  https://github.com/octodns/octodns/pull/945#issuecomment-1262839550 for an
  example config

## v0.9.19 - 2022-08-14 - Subzone handling

* Fixed issue with sub-zone handling introduced in 0.9.18

## v0.9.18 - 2022-08-09 - Internationalization

* Added octodns.idna idna_encode/idna_decode helpers, providers will need to
  individually add support via these helpers though :-/
* `black` formatting implemented (including .git-blame-ignore-revs)
* --output-provider support for dump to allow configurable dump
  formatting/details
* TLSA record type support
* Subzones support for skipping levels

## v0.9.17 - 2022-04-02 - Registration required

#### Noteworthy changes

* The changes in plans are now ordered based on change type prior to
  considering the record name and type as was previously done. The chosen
  order is: deletes, creates, updates. The reason for that many providers make
  changes one at a time. When changing the type of a record, e.g. from A to
  CNAME of vice versa this is done by deleting the old and creating the new.
  If the CNAME create happens before the A delete it will often violate
  rules against having typed records live at the same node as a CNAME. Several
  providers have always handled this by sorting the changes themselves. This
  just standardizes what they are doing as many other providers appear to need
  to do so, but weren't. There was an ordering before, but it was essentially
  arbitrarily picked.
* Record.register_type added so that providers can register custom record
  types, see [docs/records.md](docs/records.md) for more information
* New `octodns-versions` command which will log out the version of octodns and
  any provider/processor/plan_output modules you are using.

#### Stuff

* Manager includes the octoDNS version in its init log line
* Non-official release installs will now include a bit of the sha to indicate
  specifically what revision is being used, e.g. 0.9.17+abcdef12, these roughly
  follow PEP440 guidelines

## v0.9.16 - 2022-03-04 - Manage the root of the problem

#### Noteworthy changes

* Foundational support for root NS record management.
   * YamlProvider has it enabled and in general everyone should add root NS
     records that match what is in their provider(s) as of this release if they
     aren't already there.
   * Other providers will add root NS support over time following this release
     once they have had the chance to investigate the functionality and
     implement management if possible with whatever accomidations are required.
   * Watch your providers README.md and CHANGELOG.md for support and more
     information.
   * Root NS record changes will always require `--force` indicating that they
     are impactful changes that need a careful :eyes:

#### Stuff

* _AggregateTarget has more complete handling of SUPPORTS* functionality,
  mostly applicable for the compare operation.
* Fix null MX record validation error introduced in 0.9.15, `.` is again
  allowed as a valid `exchange` value.

## v0.9.15 - 2022-02-07 - Where have all the providers gone?

#### Noteworthy changes

* Providers extracted from octoDNS core into individual repos
  https://github.com/octodns/octodns/issues/622 &
  https://github.com/octodns/octodns/pull/822 for more information.
   * [AzureProvider](https://github.com/octodns/octodns-azure/)
   * [AkamaiProvider](https://github.com/octodns/octodns-edgedns/)
   * [CloudflareProvider](https://github.com/octodns/octodns-cloudflare/)
   * [ConstellixProvider](https://github.com/octodns/octodns-constellix/)
   * [DigitalOceanProvider](https://github.com/octodns/octodns-digitalocean/)
   * [DnsimpleProvider](https://github.com/octodns/octodns-dnsimple/)
   * [DnsMadeEasyProvider](https://github.com/octodns/octodns-dnsmadeeasy/)
   * [DynProvider](https://github.com/octodns/octodns-dynprovider/)
   * [EasyDnsProvider](https://github.com/octodns/octodns-easydns/)
   * [EtcHostsProvider](https://github.com/octodns/octodns-etchosts/)
   * [GandiProvider](https://github.com/octodns/octodns-gandi/)
   * [GcoreProvider](https://github.com/octodns/octodns-gcore/)
   * [GoogleCloudProvider](https://github.com/octodns/octodns-googlecloud/)
   * [HetznerProvider](https://github.com/octodns/octodns-hetzner/)
   * [MythicBeastsProvider](https://github.com/octodns/octodns-mythicbeasts/)
   * [Ns1Provider](https://github.com/octodns/octodns-ns1/)
   * [OvhProvider](https://github.com/octodns/octodns-ovh/)
   * [PowerDnsProvider](https://github.com/octodns/octodns-powerdns/)
   * [RackspaceProvider](https://github.com/octodns/octodns-rackspace/)
   * [Route53Provider](https://github.com/octodns/octodns-route53/) also
     AwsAcmMangingProcessor
   * [SelectelProvider](https://github.com/octodns/octodns-selectel/)
   * [TransipProvider](https://github.com/octodns/octodns-transip/)
   * [UltraDnsProvider](https://github.com/octodns/octodns-ultradns/)
* As part of the extraction work octoDNS's requirements (setup.py and .txt
  files) have been updated and minimized and a helper script,
  script/update-requirements has been added to help manage the txt files going
  forward.

#### Prior to extraction

* NS1 provider has received improvements to the dynamic record implementation.
  As a result, if octoDNS is downgraded from this version, any dynamic records
  created or updated using this version will show an update.
* An edge-case bug related to geo rules involving continents in NS1 provider
  has been fixed in this version. However, it will not show/fix the records that
  match this edge-case. See https://github.com/octodns/octodns/pull/809 for
  more information. If octoDNS is downgraded from this version, any dynamic
  records created or updated using this version and matching the said edge-case
  will not be read/parsed correctly by the older version and will show a diff.
* Transip was updated to their new client api

#### Stuff

* Additional FQDN validation to ALIAS/CNAME value, MX exchange, SRV target and
  tests of the functionality.
* Improvements around dynamic record value weights allowing finer grained
  control

## v0.9.14 - 2021-10-10 - A new supports system

#### Noteworthy changes

* Provider `strict_supports` param added, currently defaults to `false`, along
  with Provider._process_desired_zone this forms the foundations of a new
  "supports" system where providers will warn or error (depending on the value
  of `strict_supports`) during planning about their inability to do what
  they're being asked. When `false` they will warn and "adjust" the desired
  records. When true they will abort with an error indicating the problem. Over
  time it is expected that all "supports" checking/handling will move into this
  paradigm and `strict_supports` will likely be changed to default to `true`.
* Zone shallow copy support, reworking of Processors (alpha) semantics
* NS1 NA target now includes `SX` and `UM`. If `NA` continent is in use in
  dynamic records care must be taken to upgrade/downgrade to v0.9.13.
* Ns1Provider now supports a new parameter, shared_notifylist, which results in
  all dynamic record monitors using a shared notify list named 'octoDNS NS1
  Notify List'. Only newly created record values will use the shared notify
  list. It should be safe to enable this functionality, but existing records
  will not be converted. Note: Once this option is enabled downgrades to
  previous versions of octoDNS are discouraged and may result in undefined
  behavior and broken records. See https://github.com/octodns/octodns/pull/749
  for related discussion.
* TransipProvider removed as it currently relies on `suds` which is broken in
  new python versions and hasn't seen a release since 2010. May return with
  https://github.com/octodns/octodns/pull/762

#### Stuff

* Fully remove python 2.7 support & sims
* Dynamic record pool status flag: up/down/obey added w/provider support as
  possible.
* Support for multi-value PTRs where providers allow them
* Normalize IPv6 addresses to avoid false changes and simplify providers
* Include pure-python wheel distirubtions in release builds
* Improvements and updates to AzureProvider, especially w/respect to dynamic
  records.
* NS1Provider support for IPv6 monitors and general caching/performance
  improvements
* Route53Provider.get_zones_by_name option to avoid paging through huge lists
  and hitting rate limits
* Misc Route53Provider
* Ensure no network access during testing (helps with runtime)
* Sped up the long pole unit tests
* Misc. ConstellixProvider, DigitalOceanProvider, GCoreProvider, and
  Route53Provider fixes & improvements

## v0.9.13 - 2021-07-18 - Processors Alpha

#### Noteworthy changes

* Alpha support for Processors has been added. Processors allow for hooking
  into the source, target, and planing process to make nearly arbitrary changes
  to data. See the [octodns/processor/](/octodns/processor) directory for
  examples. The change has been designed to have no impact on the process
  unless the `processors` key is present in zone configs.
* Fixes NS1 provider's geotarget limitation of using `NA` continent. Now, when
  `NA` is used in geos it considers **all** the countries of `North America`
  instead of just `us-east`, `us-west` and `us-central` regions
* `SX' &amp; 'UM` country support added to NS1Provider, not yet in the North
   America list for backwards compatibility reasons. They will be added in the
   next releaser.

#### Stuff

* Lots of progress on the partial/beta support for dynamic records in Azure,
  still not production ready.
* NS1 fix for when a pool only exists as a fallback
* Zone level lenient flag
* Validate weight makes sense for pools with a single record
* UltraDNS support for aliases and general fixes/improvements
* Misc doc fixes and improvements

## v0.9.12 - 2021-04-30 - Enough time has passed

#### Noteworthy changes

* Formal Python 2.7 support removed, deps and tooling were becoming
  unmaintainable
* octodns/octodns move, from github/octodns, more to come

#### Stuff

* ZoneFileSource supports specifying an extension & no files end in . to better
  support Windows
* LOC record type support added
* Support for pre-release versions of PowerDNS
* PowerDNS delete before create which allows A <-> CNAME etc.
* Improved validation of fqdn's in ALIAS, CNAME, etc.
* Transip support for NS records
* Support for sending plan output to a file
* DNSimple uses zone api rather than domain to support non-registered stuff,
  e.g. reverse zones.
* Support for fallback-only dynamic pools and related fixes to NS1 provider
* Initial Hetzner provider

## v0.9.11 - 2020-11-05 - We still don't know edition

#### Noteworthy changes

* ALIAS records only allowed at the root of zones - see `leient` in record docs
  for work-arounds if you really need them.

#### New Providers

* Gandi LiveDNS
* UltraDNS
* easyDNS

#### Stuff

* Add support for zones aliases
* octodns-compare: Prefix filtering and status code on on mismatch
* Implement octodns-sync --source
* Adding environment variable record injection
* Add support for wildcard SRV records, as shown in RFC 2782
* Add healthcheck option 'request_interval' for Route53 provider
* NS1 georegion, country, and catchall need to be separate groups
* Add the ability to mark a zone as lenient
* Add support for geo-targeting of CA provinces
* Update geo_data to pick up a couple renames
* Cloudflare: Add PTR Support, update rate-limit handling and pagination
* Support PowerDNS 4.3.x
* Added support for TCP health checking of dynamic records

## v0.9.10 - 2020-04-20 - Dynamic NS1 and lots of misc

* Added support for dynamic records to Ns1Provider, updated client and rate
  limiting implementation
* Moved CI to use GitHub Actions
* Set up dependabot to automatically PR requirements updates
* Pass at bumping all of the requirements and Dependabot them going forward
* Enhanced `dynamic` pool validation rules
* Delegation set support for Route53 and fix for CNAME/A ordering issues
* DNSimple sandbox support
* OVHProvider support for CAA
* Akamai rename FastDNS to EdgeDNS
* Transip bumped to 2.1.2 which should get away from its SOAP api which is EOLd

## v0.9.9 - 2019-11-04 - Python 3.7 Support

* Extensive pass through the whole codebase to support Python 3
   * Tons of updates to replace `def __cmp__` with `__eq__` and friends to
     preserve custom equality and ordering behaviors that are essential to
     octoDNS's processes.
   * Quite a few objects required the addition of `__eq__` and friends so that
     they're sortable in Python 3 now that those things are more strict. A few
     places this required jumping through hoops of sorts. Thankfully our tests
     are pretty thorough and caught a lot of issues and hopefully the whole
     plan, review, apply process will backstop that.
   * Explicit ordering of changes by (name, type) to address inconsistent
     ordering for a number of providers that just convert changes into API
     calls as they come. Python 2 sets ordered consistently, Python 3 they do
     not. https://github.com/octodns/octodns/pull/384/commits/7958233fccf9ea22d95e2fd06c48d7d0a4529e26
   * Route53 `_mod_keyer` ordering wasn't 100% complete and thus unreliable and
     random in Python 3. This has been addressed and may result in value
     reordering on next plan, no actual changes in behavior should occur.
   * `incf.countryutils` (in pypi) was last released in 2009 is not python 3
     compatible (it's country data is also pretty stale.) `pycountry_convert`
     appears to have the functionality required to replace its usage so it has
     been removed as a dependency/requirement.
   * Bunch of additional unit tests and supporting config to exercise new code
     and verify things that were run into during the Python 3 work
   * lots of `six`ing of things
* Validate Record name & fqdn length

## v0.9.8 - 2019-09-30 - One with no changes b/c PyPi description problems

* No material changes

## v0.9.7 - 2019-09-30 - It's about time

* AkamaiProvider, ConstellixProvider, MythicBeastsProvider, SelectelProvider,
  &amp; TransipPovider providers added
* Route53Provider separator fix
* YamlProvider export error around stringification
* PyPi markdown rendering fix

## v0.9.6 - 2019-07-16 - The little one that fixes stuff from the big one

* Reduced dynamic record value weight range to 0-15 so that Dyn and Route53
  match up behaviors. Dyn is limited to 0-15 and scaling that up would lose
  resolution that couldn't be recovered during populate.
* Addressed issues with Route53 change set ordering for dynamic records
* Ignore unsupported record types in DigitalOceanProvider
* Fix bugs in Route53 extra changes handling and health check managagement

## v0.9.5 - 2019-05-06 - The big one, with all the dynamic stuff

* dynamic record support, essentially a v2 version of geo records with a lot
  more flexibility and power. Also support dynamic CNAME records (alpha)
* Route53Provider dynamic record support
* DynProvider dynamic record support
* SUPPORTS_DYNAMIC is an optional property, defaults to False
* Route53Provider health checks support disabling latency measurement
* CloudflareProvider SRV record unpacking fix
* DNSMadeEasy provider uses supports to avoid blowing up on unknown record
  types
* Updates to AzureProvider lib versions
* Normalize MX/CNAME/ALIAS/PTR value to lower case
* SplitYamlProvider support added
* DynProvider fix for Traffic Directors association to records, explicit rather
  than "looks close enough"
* TinyDNS support for TXT and AAAA records and fixes to ; escaping
* pre-commit hook requires 100% code coverage

## v0.9.4 - 2019-01-28 - The one with a bunch of stuff, before the big one

* A bunch of "dynamic" stuff that'll be detailed in the next release when
  providers actually support it :grin:
* Route53Provider adds support for using session tokens
* Added support for proxying Cloudflare ALIAS records
* Dyn CAA TTL fix
* Documentation fixes and improvements
* natsort version bump to address setup issues
* DNSSimple TXT record handling fixes, ; it's always ;
* Route53Provider support for sessiom tokens
* Add ALIAS to the list of Cloudflare record types that support proxying
* Fix for TTL bug in Dyn CCA records
* Records updated so that 'octodns' record metadata is persisted through
  YamlProvider
* Added --version support to ArguementParser (thus all commands)

## v0.9.3 - 2018-10-29 - Misc. stuff sort of release

* ZoneFile source added
* Major rework/improvements to the Cloudflare record update process, fixed bugs
  and optimized it quite a bit
* Add ability to manage Cloudflare proxy flag
* Bump requests version to 2.20.0

## v0.9.2 - 2018-08-20 - More sources

* EtcHostsProvider implementation to create static/emergency best effort
  content that can be used in /etc/hosts to resolve things.
* Add lenient support to Zone.add_record, allows populate from providers that
  have allowed/created invalid data and situations where a sub-zone is being
  extracted from a parent, but the records still exist in the remote provider.
* AXFR source support added
* google-cloud-dns requirement instead of general package

## v0.9.1 - 2018-05-21 - Going backwards with setup.py

### NOTICE

Using this version on existing records with `geo` will result in
recreating all health checks. This process has been tested pretty thoroughly to
try and ensure a seamless upgrade without any traffic shifting around. It's
probably best to take extra care when updating and to try and make sure that
all health checks are passing before the first sync with `--doit`. See
[#67](https://github.com/octodns/octodns/pull/67) for more information.

* Major update to geo healthchecks to allow configuring host (header), path,
  protocol, and port [#67](https://github.com/octodns/octodns/pull/67)
* SSHFP algorithm type 4
* NS1 and DNSimple support skipping unsupported record types
* Revert back to old style setup.py &amp; requirements.txt, setup.cfg was
  causing too much pita

## v0.9.0 - 2018-03-26 - Way too long since we last met

* Way way way too much to list out here, shouldn't have waited so long
* Initial NS1 geo support
* Major reworking of `CloudflareProvider`'s update process, was only partially
  functional before, also ignore proxied records
* Fixes and improvements to better support non-ascii records and zones
* Plans indicate when Zones are going to be created
* Fix for `GoogleCloudProvider` handling of ; escapes
* Skip Alias recordsets for Route53 (unsupported concept/type)
* Make sure that Record geo values are sorted to prevent false diffs that can
  never be fixed
* `DynProvider` fix to safely roll rulesets, things could end up on rules
  without a pool and/or hitting the default rule previously.

## v0.8.8 - 2017-10-24 - Google Cloud DNS, Large TXT Record support

* Added support for "chunking" TXT records where individual values were larger
  than 255 chars. This is common with DKIM records involving multiple
  providers.
* Added `GoogleCloudProvider`
* Configurable `UnsafePlan` thresholds to allow modification of how many
  updates/deletes are allowed before a plan is declared dangerous.
* Manager.dump bug fix around empty zones.
* Prefer use of `.` over `source` in shell scripts
* `DynProvider` warns when it ignores unrecognized traffic directors.

## v0.8.7 - 2017-09-29 - OVH support

Adds an OVH provider.

## v0.8.6 - 2017-09-06 - CAA record type,

Misc fixes and improvements.

* Azure TXT record fix
* PowerDNS api support for https
* Configurable Route53 max retries and max-attempts
* Improved key ordering error message

## v0.8.5 - 2017-07-21 - Azure, NS1 escaping, & large zones

Relatively small delta this go around. No major themes or anything, just steady
progress.

* AzureProvider added thanks to work by
  [Heesu Hwang](https://github.com/h-hwang).
* Fixed some escaping issues with NS1 TXT and SPF records that were tracked down
  with the help of [Blake Stoddard](https://github.com/blakestoddard).
* Some tweaks were made to Zone.records to vastly improve handling of zones with
  very large numbers of records, no more O(N^2).

## v0.8.4 - 2017-06-28 - It's been too long

Lots of updates based on our internal use, needs, and feedback & suggestions
from our OSS users. There's too much to list out since the previous release was
cut, but I'll try to cover the highlights/important bits and promise to do
better in the future :fingers_crossed:

#### Major:

* Complete rework of record validation with lenient mode support added to
  octodns-dump so that data with validation problems can be dumped to config
  files as a starting point. octoDNS now also ignores validation errors when
  pulling the current state from a provider before planning changes. In both
  cases this is best effort.
* Naming of record keys are based on RFC-1035 and friends, previous names have
  been kept for backwards compatibility until the 1.0 release.
* Provider record type support is now explicit, i.e. opt-in, rather than
  opt-out. This prevents bugs/oversights in record handling where providers
  don't support (new) record types and didn't correctly ignore them.
* ALIAS support for DNSimple, Dyn, NS1, PowerDNS
* Ignored record support added, `octodns:\n  ignored: True`
* Ns1Provider added

#### Miscellaneous

* Use a 3rd party lib for natural sorting of keys, rather than my old
  implementation. Sorting can be disabled in the YamlProvider with
  `enforce_order: False`.
* Semi-colon/escaping fixes and improvements.
* Meta record support, `TXT octodns-meta.<zone>`. For now just
  `provider=<provider-id>`. Optionally turned on with `include_meta` manager
  config val.
* Validations check for CNAMEs co-existing with other records and error out if
  found. Was a common mistaken/unknown issue and this surfaces the problem
  early.
* Sizeable refactor in the way Route53 record translation works to make it
  cleaner/less hacky
* Lots of docs type-o fixes
* Fixed some pretty major bugs in DnsimpleProvider
* Relax UnsafePlan checks a bit, more to come here
* Set User-Agent header on Dyn health checks

## v0.8.0 - 2017-03-14 - First public release<|MERGE_RESOLUTION|>--- conflicted
+++ resolved
@@ -1,12 +1,9 @@
 ## v1.?.0 - 2023-??-?? -
 
 * Record.lenient property added similar to other common/standard _octodns data
-<<<<<<< HEAD
+* Fix bug with Record.copy when values is an empty list []
 * Processor.process_source_and_target_zones added to support modifying both the
   desired and/or existing zones just prior to computing changes.
-=======
-* Fix bug with Record.copy when values is an empty list []
->>>>>>> d98cae48
 
 ## v1.3.0 - 2023-11-14 - New and improved processors
 
