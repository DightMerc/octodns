## v1.0.0.rc0 - 2022-??-?? - First of the ones

#### Noteworthy changes

<<<<<<< HEAD
* Provider.strict_supports defaults to true, can be returned to the old
  behavior by setting strict_supports=False in your provider params.
=======
* 1.x Deprecation removals
   * Provider, Source, and Processor shims removed, they've been warnings for >
     1yr.  Everything should be using and referring to provider-specific
     modules now.
>>>>>>> d01e4669

#### Stuff

* Added simple IgnoreRootNsFilter

## v0.9.21 - 2022-10-16 - Last of the oughts

* Shim AxfrSource and ZoneFileSource post extraction into
  https://github.com/octodns/octodns-bind

## v0.9.20 - 2022-10-05 - International friendly

#### Noteworthy changes

* Added support for automatic handling of IDNA (utf-8) zones. Everything is
  stored IDNA encoded internally. For ASCII zones that's a noop. For zones with
  utf-8 chars they will be converted and all internals/providers will see the
  encoded version and work with it without any knowledge of it having been
  converted. This means that all providers will automatically support IDNA as of
  this version. IDNA zones will generally be displayed in the logs in their
  decoded form. Both forms should be accepted in command line arguments.
  Providers may need to be updated to display the decoded form in their logs,
  until then they'd display the IDNA version.
* IDNA value support for Record types that hold FQDNs: ALIAS, CNAME, DNAME, PTR,
  MX, NS, and SRV.
* Support for configuring global processors that apply to all zones with
  `manager.processors`

#### Stuff

* Addressed shortcomings with YamlProvider.SUPPORTS in that it didn't include
  dynamically registered types, was a static list that could have drifted over
  time even ignoring 3rd party types.
* Provider._process_desired_zone needed to call Provider.supports rather than
  doing it's own `_type in provider.SUPPORTS`. The default behavior in
  Source.supports is ^, but it's possible for providers to override that
  behavior and do special checking and `_process_desired_zone` wasn't taking
  that into account.
* Now that it's used as it needed to be YamlProvider overrides
  Provider.supports and just always says Yes so that any dynamically registered
  types will be supported.
* Add TtlRestrictionFilter processor for adding ttl restriction/checking
* NameAllowlistFilter & NameRejectlistFilter implementations to support
  filtering on record names to include/exclude records from management.
* All Record values are now first class objects. This shouldn't be an externally
  visible change, but will enable future improvements.
* --quiet command line option added to raise log level to WARNING, plan
  output now comes from `plan` logger rather than `Manager` so that it can stay
  at info
* --logging-config command line option added to allow complete logging config
  customization, see
  https://docs.python.org/3/library/logging.config.html#logging-config-dictschema
  for file format and
  https://github.com/octodns/octodns/pull/945#issuecomment-1262839550 for an
  example config

## v0.9.19 - 2022-08-14 - Subzone handling

* Fixed issue with sub-zone handling introduced in 0.9.18

## v0.9.18 - 2022-08-09 - Internationalization

* Added octodns.idna idna_encode/idna_decode helpers, providers will need to
  individually add support via these helpers though :-/
* `black` formatting implemented (including .git-blame-ignore-revs)
* --output-provider support for dump to allow configurable dump
  formatting/details
* TLSA record type support
* Subzones support for skipping levels

## v0.9.17 - 2022-04-02 - Registration required

#### Noteworthy changes

* The changes in plans are now ordered based on change type prior to
  considering the record name and type as was previously done. The chosen
  order is: deletes, creates, updates. The reason for that many providers make
  changes one at a time. When changing the type of a record, e.g. from A to
  CNAME of vice versa this is done by deleting the old and creating the new.
  If the CNAME create happens before the A delete it will often violate
  rules against having typed records live at the same node as a CNAME. Several
  providers have always handled this by sorting the changes themselves. This
  just standardizes what they are doing as many other providers appear to need
  to do so, but weren't. There was an ordering before, but it was essentially
  arbitrarily picked.
* Record.register_type added so that providers can register custom record
  types, see [docs/records.md](docs/records.md) for more information
* New `octodns-versions` command which will log out the version of octodns and
  any provider/processor/plan_output modules you are using.

#### Stuff

* Manager includes the octoDNS version in its init log line
* Non-official release installs will now include a bit of the sha to indicate
  specifically what revision is being used, e.g. 0.9.17+abcdef12, these roughly
  follow PEP440 guidelines

## v0.9.16 - 2022-03-04 - Manage the root of the problem

#### Noteworthy changes

* Foundational support for root NS record management.
   * YamlProvider has it enabled and in general everyone should add root NS
     records that match what is in their provider(s) as of this release if they
     aren't already there.
   * Other providers will add root NS support over time following this release
     once they have had the chance to investigate the functionality and
     implement management if possible with whatever accomidations are required.
   * Watch your providers README.md and CHANGELOG.md for support and more
     information.
   * Root NS record changes will always require `--force` indicating that they
     are impactful changes that need a careful :eyes:

#### Stuff

* _AggregateTarget has more complete handling of SUPPORTS* functionality,
  mostly applicable for the compare operation.
* Fix null MX record validation error introduced in 0.9.15, `.` is again
  allowed as a valid `exchange` value.

## v0.9.15 - 2022-02-07 - Where have all the providers gone?

#### Noteworthy changes

* Providers extracted from octoDNS core into individual repos
  https://github.com/octodns/octodns/issues/622 &
  https://github.com/octodns/octodns/pull/822 for more information.
   * [AzureProvider](https://github.com/octodns/octodns-azure/)
   * [AkamaiProvider](https://github.com/octodns/octodns-edgedns/)
   * [CloudflareProvider](https://github.com/octodns/octodns-cloudflare/)
   * [ConstellixProvider](https://github.com/octodns/octodns-constellix/)
   * [DigitalOceanProvider](https://github.com/octodns/octodns-digitalocean/)
   * [DnsimpleProvider](https://github.com/octodns/octodns-dnsimple/)
   * [DnsMadeEasyProvider](https://github.com/octodns/octodns-dnsmadeeasy/)
   * [DynProvider](https://github.com/octodns/octodns-dynprovider/)
   * [EasyDnsProvider](https://github.com/octodns/octodns-easydns/)
   * [EtcHostsProvider](https://github.com/octodns/octodns-etchosts/)
   * [GandiProvider](https://github.com/octodns/octodns-gandi/)
   * [GcoreProvider](https://github.com/octodns/octodns-gcore/)
   * [GoogleCloudProvider](https://github.com/octodns/octodns-googlecloud/)
   * [HetznerProvider](https://github.com/octodns/octodns-hetzner/)
   * [MythicBeastsProvider](https://github.com/octodns/octodns-mythicbeasts/)
   * [Ns1Provider](https://github.com/octodns/octodns-ns1/)
   * [OvhProvider](https://github.com/octodns/octodns-ovh/)
   * [PowerDnsProvider](https://github.com/octodns/octodns-powerdns/)
   * [RackspaceProvider](https://github.com/octodns/octodns-rackspace/)
   * [Route53Provider](https://github.com/octodns/octodns-route53/) also
     AwsAcmMangingProcessor
   * [SelectelProvider](https://github.com/octodns/octodns-selectel/)
   * [TransipProvider](https://github.com/octodns/octodns-transip/)
   * [UltraDnsProvider](https://github.com/octodns/octodns-ultradns/)
* As part of the extraction work octoDNS's requirements (setup.py and .txt
  files) have been updated and minimized and a helper script,
  script/update-requirements has been added to help manage the txt files going
  forward.

#### Prior to extraction

* NS1 provider has received improvements to the dynamic record implementation.
  As a result, if octoDNS is downgraded from this version, any dynamic records
  created or updated using this version will show an update.
* An edge-case bug related to geo rules involving continents in NS1 provider
  has been fixed in this version. However, it will not show/fix the records that
  match this edge-case. See https://github.com/octodns/octodns/pull/809 for
  more information. If octoDNS is downgraded from this version, any dynamic
  records created or updated using this version and matching the said edge-case
  will not be read/parsed correctly by the older version and will show a diff.
* Transip was updated to their new client api

#### Stuff

* Additional FQDN validation to ALIAS/CNAME value, MX exchange, SRV target and
  tests of the functionality.
* Improvements around dynamic record value weights allowing finer grained
  control

## v0.9.14 - 2021-10-10 - A new supports system

#### Noteworthy changes

* Provider `strict_supports` param added, currently defaults to `false`, along
  with Provider._process_desired_zone this forms the foundations of a new
  "supports" system where providers will warn or error (depending on the value
  of `strict_supports`) during planning about their inability to do what
  they're being asked. When `false` they will warn and "adjust" the desired
  records. When true they will abort with an error indicating the problem. Over
  time it is expected that all "supports" checking/handling will move into this
  paradigm and `strict_supports` will likely be changed to default to `true`.
* Zone shallow copy support, reworking of Processors (alpha) semantics
* NS1 NA target now includes `SX` and `UM`. If `NA` continent is in use in
  dynamic records care must be taken to upgrade/downgrade to v0.9.13.
* Ns1Provider now supports a new parameter, shared_notifylist, which results in
  all dynamic record monitors using a shared notify list named 'octoDNS NS1
  Notify List'. Only newly created record values will use the shared notify
  list. It should be safe to enable this functionality, but existing records
  will not be converted. Note: Once this option is enabled downgrades to
  previous versions of octoDNS are discouraged and may result in undefined
  behavior and broken records. See https://github.com/octodns/octodns/pull/749
  for related discussion.
* TransipProvider removed as it currently relies on `suds` which is broken in
  new python versions and hasn't seen a release since 2010. May return with
  https://github.com/octodns/octodns/pull/762

#### Stuff

* Fully remove python 2.7 support & sims
* Dynamic record pool status flag: up/down/obey added w/provider support as
  possible.
* Support for multi-value PTRs where providers allow them
* Normalize IPv6 addresses to avoid false changes and simplify providers
* Include pure-python wheel distirubtions in release builds
* Improvements and updates to AzureProvider, especially w/respect to dynamic
  records.
* NS1Provider support for IPv6 monitors and general caching/performance
  improvements
* Route53Provider.get_zones_by_name option to avoid paging through huge lists
  and hitting rate limits
* Misc Route53Provider
* Ensure no network access during testing (helps with runtime)
* Sped up the long pole unit tests
* Misc. ConstellixProvider, DigitalOceanProvider, GCoreProvider, and
  Route53Provider fixes & improvements

## v0.9.13 - 2021-07-18 - Processors Alpha

#### Noteworthy changes

* Alpha support for Processors has been added. Processors allow for hooking
  into the source, target, and planing process to make nearly arbitrary changes
  to data. See the [octodns/processor/](/octodns/processor) directory for
  examples. The change has been designed to have no impact on the process
  unless the `processors` key is present in zone configs.
* Fixes NS1 provider's geotarget limitation of using `NA` continent. Now, when
  `NA` is used in geos it considers **all** the countries of `North America`
  instead of just `us-east`, `us-west` and `us-central` regions
* `SX' &amp; 'UM` country support added to NS1Provider, not yet in the North
   America list for backwards compatibility reasons. They will be added in the
   next releaser.

#### Stuff

* Lots of progress on the partial/beta support for dynamic records in Azure,
  still not production ready.
* NS1 fix for when a pool only exists as a fallback
* Zone level lenient flag
* Validate weight makes sense for pools with a single record
* UltraDNS support for aliases and general fixes/improvements
* Misc doc fixes and improvements

## v0.9.12 - 2021-04-30 - Enough time has passed

#### Noteworthy changes

* Formal Python 2.7 support removed, deps and tooling were becoming
  unmaintainable
* octodns/octodns move, from github/octodns, more to come

#### Stuff

* ZoneFileSource supports specifying an extension & no files end in . to better
  support Windows
* LOC record type support added
* Support for pre-release versions of PowerDNS
* PowerDNS delete before create which allows A <-> CNAME etc.
* Improved validation of fqdn's in ALIAS, CNAME, etc.
* Transip support for NS records
* Support for sending plan output to a file
* DNSimple uses zone api rather than domain to support non-registered stuff,
  e.g. reverse zones.
* Support for fallback-only dynamic pools and related fixes to NS1 provider
* Initial Hetzner provider

## v0.9.11 - 2020-11-05 - We still don't know edition

#### Noteworthy changes

* ALIAS records only allowed at the root of zones - see `leient` in record docs
  for work-arounds if you really need them.

#### New Providers

* Gandi LiveDNS
* UltraDNS
* easyDNS

#### Stuff

* Add support for zones aliases
* octodns-compare: Prefix filtering and status code on on mismatch
* Implement octodns-sync --source
* Adding environment variable record injection
* Add support for wildcard SRV records, as shown in RFC 2782
* Add healthcheck option 'request_interval' for Route53 provider
* NS1 georegion, country, and catchall need to be separate groups
* Add the ability to mark a zone as lenient
* Add support for geo-targeting of CA provinces
* Update geo_data to pick up a couple renames
* Cloudflare: Add PTR Support, update rate-limit handling and pagination
* Support PowerDNS 4.3.x
* Added support for TCP health checking of dynamic records

## v0.9.10 - 2020-04-20 - Dynamic NS1 and lots of misc

* Added support for dynamic records to Ns1Provider, updated client and rate
  limiting implementation
* Moved CI to use GitHub Actions
* Set up dependabot to automatically PR requirements updates
* Pass at bumping all of the requirements and Dependabot them going forward
* Enhanced `dynamic` pool validation rules
* Delegation set support for Route53 and fix for CNAME/A ordering issues
* DNSimple sandbox support
* OVHProvider support for CAA
* Akamai rename FastDNS to EdgeDNS
* Transip bumped to 2.1.2 which should get away from its SOAP api which is EOLd

## v0.9.9 - 2019-11-04 - Python 3.7 Support

* Extensive pass through the whole codebase to support Python 3
   * Tons of updates to replace `def __cmp__` with `__eq__` and friends to
     preserve custom equality and ordering behaviors that are essential to
     octoDNS's processes.
   * Quite a few objects required the addition of `__eq__` and friends so that
     they're sortable in Python 3 now that those things are more strict. A few
     places this required jumping through hoops of sorts. Thankfully our tests
     are pretty thorough and caught a lot of issues and hopefully the whole
     plan, review, apply process will backstop that.
   * Explicit ordering of changes by (name, type) to address inconsistent
     ordering for a number of providers that just convert changes into API
     calls as they come. Python 2 sets ordered consistently, Python 3 they do
     not. https://github.com/octodns/octodns/pull/384/commits/7958233fccf9ea22d95e2fd06c48d7d0a4529e26
   * Route53 `_mod_keyer` ordering wasn't 100% complete and thus unreliable and
     random in Python 3. This has been addressed and may result in value
     reordering on next plan, no actual changes in behavior should occur.
   * `incf.countryutils` (in pypi) was last released in 2009 is not python 3
     compatible (it's country data is also pretty stale.) `pycountry_convert`
     appears to have the functionality required to replace its usage so it has
     been removed as a dependency/requirement.
   * Bunch of additional unit tests and supporting config to exercise new code
     and verify things that were run into during the Python 3 work
   * lots of `six`ing of things
* Validate Record name & fqdn length

## v0.9.8 - 2019-09-30 - One with no changes b/c PyPi description problems

* No material changes

## v0.9.7 - 2019-09-30 - It's about time

* AkamaiProvider, ConstellixProvider, MythicBeastsProvider, SelectelProvider,
  &amp; TransipPovider providers added
* Route53Provider separator fix
* YamlProvider export error around stringification
* PyPi markdown rendering fix

## v0.9.6 - 2019-07-16 - The little one that fixes stuff from the big one

* Reduced dynamic record value weight range to 0-15 so that Dyn and Route53
  match up behaviors. Dyn is limited to 0-15 and scaling that up would lose
  resolution that couldn't be recovered during populate.
* Addressed issues with Route53 change set ordering for dynamic records
* Ignore unsupported record types in DigitalOceanProvider
* Fix bugs in Route53 extra changes handling and health check managagement

## v0.9.5 - 2019-05-06 - The big one, with all the dynamic stuff

* dynamic record support, essentially a v2 version of geo records with a lot
  more flexibility and power. Also support dynamic CNAME records (alpha)
* Route53Provider dynamic record support
* DynProvider dynamic record support
* SUPPORTS_DYNAMIC is an optional property, defaults to False
* Route53Provider health checks support disabling latency measurement
* CloudflareProvider SRV record unpacking fix
* DNSMadeEasy provider uses supports to avoid blowing up on unknown record
  types
* Updates to AzureProvider lib versions
* Normalize MX/CNAME/ALIAS/PTR value to lower case
* SplitYamlProvider support added
* DynProvider fix for Traffic Directors association to records, explicit rather
  than "looks close enough"
* TinyDNS support for TXT and AAAA records and fixes to ; escaping
* pre-commit hook requires 100% code coverage

## v0.9.4 - 2019-01-28 - The one with a bunch of stuff, before the big one

* A bunch of "dynamic" stuff that'll be detailed in the next release when
  providers actually support it :grin:
* Route53Provider adds support for using session tokens
* Added support for proxying Cloudflare ALIAS records
* Dyn CAA TTL fix
* Documentation fixes and improvements
* natsort version bump to address setup issues
* DNSSimple TXT record handling fixes, ; it's always ;
* Route53Provider support for sessiom tokens
* Add ALIAS to the list of Cloudflare record types that support proxying
* Fix for TTL bug in Dyn CCA records
* Records updated so that 'octodns' record metadata is persisted through
  YamlProvider
* Added --version support to ArguementParser (thus all commands)

## v0.9.3 - 2018-10-29 - Misc. stuff sort of release

* ZoneFile source added
* Major rework/improvements to the Cloudflare record update process, fixed bugs
  and optimized it quite a bit
* Add ability to manage Cloudflare proxy flag
* Bump requests version to 2.20.0

## v0.9.2 - 2018-08-20 - More sources

* EtcHostsProvider implementation to create static/emergency best effort
  content that can be used in /etc/hosts to resolve things.
* Add lenient support to Zone.add_record, allows populate from providers that
  have allowed/created invalid data and situations where a sub-zone is being
  extracted from a parent, but the records still exist in the remote provider.
* AXFR source support added
* google-cloud-dns requirement instead of general package

## v0.9.1 - 2018-05-21 - Going backwards with setup.py

### NOTICE

Using this version on existing records with `geo` will result in
recreating all health checks. This process has been tested pretty thoroughly to
try and ensure a seamless upgrade without any traffic shifting around. It's
probably best to take extra care when updating and to try and make sure that
all health checks are passing before the first sync with `--doit`. See
[#67](https://github.com/octodns/octodns/pull/67) for more information.

* Major update to geo healthchecks to allow configuring host (header), path,
  protocol, and port [#67](https://github.com/octodns/octodns/pull/67)
* SSHFP algorithm type 4
* NS1 and DNSimple support skipping unsupported record types
* Revert back to old style setup.py &amp; requirements.txt, setup.cfg was
  causing too much pita

## v0.9.0 - 2018-03-26 - Way too long since we last met

* Way way way too much to list out here, shouldn't have waited so long
* Initial NS1 geo support
* Major reworking of `CloudflareProvider`'s update process, was only partially
  functional before, also ignore proxied records
* Fixes and improvements to better support non-ascii records and zones
* Plans indicate when Zones are going to be created
* Fix for `GoogleCloudProvider` handling of ; escapes
* Skip Alias recordsets for Route53 (unsupported concept/type)
* Make sure that Record geo values are sorted to prevent false diffs that can
  never be fixed
* `DynProvider` fix to safely roll rulesets, things could end up on rules
  without a pool and/or hitting the default rule previously.

## v0.8.8 - 2017-10-24 - Google Cloud DNS, Large TXT Record support

* Added support for "chunking" TXT records where individual values were larger
  than 255 chars. This is common with DKIM records involving multiple
  providers.
* Added `GoogleCloudProvider`
* Configurable `UnsafePlan` thresholds to allow modification of how many
  updates/deletes are allowed before a plan is declared dangerous.
* Manager.dump bug fix around empty zones.
* Prefer use of `.` over `source` in shell scripts
* `DynProvider` warns when it ignores unrecognized traffic directors.

## v0.8.7 - 2017-09-29 - OVH support

Adds an OVH provider.

## v0.8.6 - 2017-09-06 - CAA record type,

Misc fixes and improvements.

* Azure TXT record fix
* PowerDNS api support for https
* Configurable Route53 max retries and max-attempts
* Improved key ordering error message

## v0.8.5 - 2017-07-21 - Azure, NS1 escaping, & large zones

Relatively small delta this go around. No major themes or anything, just steady
progress.

* AzureProvider added thanks to work by
  [Heesu Hwang](https://github.com/h-hwang).
* Fixed some escaping issues with NS1 TXT and SPF records that were tracked down
  with the help of [Blake Stoddard](https://github.com/blakestoddard).
* Some tweaks were made to Zone.records to vastly improve handling of zones with
  very large numbers of records, no more O(N^2).

## v0.8.4 - 2017-06-28 - It's been too long

Lots of updates based on our internal use, needs, and feedback & suggestions
from our OSS users. There's too much to list out since the previous release was
cut, but I'll try to cover the highlights/important bits and promise to do
better in the future :fingers_crossed:

#### Major:

* Complete rework of record validation with lenient mode support added to
  octodns-dump so that data with validation problems can be dumped to config
  files as a starting point. octoDNS now also ignores validation errors when
  pulling the current state from a provider before planning changes. In both
  cases this is best effort.
* Naming of record keys are based on RFC-1035 and friends, previous names have
  been kept for backwards compatibility until the 1.0 release.
* Provider record type support is now explicit, i.e. opt-in, rather than
  opt-out. This prevents bugs/oversights in record handling where providers
  don't support (new) record types and didn't correctly ignore them.
* ALIAS support for DNSimple, Dyn, NS1, PowerDNS
* Ignored record support added, `octodns:\n  ignored: True`
* Ns1Provider added

#### Miscellaneous

* Use a 3rd party lib for natural sorting of keys, rather than my old
  implementation. Sorting can be disabled in the YamlProvider with
  `enforce_order: False`.
* Semi-colon/escaping fixes and improvements.
* Meta record support, `TXT octodns-meta.<zone>`. For now just
  `provider=<provider-id>`. Optionally turned on with `include_meta` manager
  config val.
* Validations check for CNAMEs co-existing with other records and error out if
  found. Was a common mistaken/unknown issue and this surfaces the problem
  early.
* Sizeable refactor in the way Route53 record translation works to make it
  cleaner/less hacky
* Lots of docs type-o fixes
* Fixed some pretty major bugs in DnsimpleProvider
* Relax UnsafePlan checks a bit, more to come here
* Set User-Agent header on Dyn health checks

## v0.8.0 - 2017-03-14 - First public release<|MERGE_RESOLUTION|>--- conflicted
+++ resolved
@@ -2,15 +2,12 @@
 
 #### Noteworthy changes
 
-<<<<<<< HEAD
-* Provider.strict_supports defaults to true, can be returned to the old
-  behavior by setting strict_supports=False in your provider params.
-=======
 * 1.x Deprecation removals
    * Provider, Source, and Processor shims removed, they've been warnings for >
      1yr.  Everything should be using and referring to provider-specific
      modules now.
->>>>>>> d01e4669
+   * Provider.strict_supports defaults to true, can be returned to the old
+     behavior by setting strict_supports=False in your provider params.
 
 #### Stuff
 
