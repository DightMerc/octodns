## v1.1.0 - 2023-??-?? - ???

#### Noteworthy changes

* New dynamic zone config support that allows wildcard entries in the octoDNS
  config to be expanded by the source provider(s). See
  [Dynamic Zone Config](/README.md#dynamic-zone-config) for more information.
* SplitYamlProvider has been deprecated and will be removed in 2.0. YamlProvider
  now includes the ability to process split zones when configured to do so and
  allows for more flexibility in how things are laid out than was previously
  possible. This includes the ability to split some zones and not others and
  even to have partially split zones with some records in the primary zone YAML
  and others in a split directory. See YamlProvider documentation for more info.
* YamlProvider now supports a `shared_filename` that can be used to add a set of
  common records across all zones using the provider. It can be used stand-alone
  or in combination with zone files and/or split configs to aid in DRYing up DNS
  configs.
<<<<<<< HEAD
* SpfRecord is formally deprecated with an warning and will become a
  ValidationError in 2.x
* SpfDnsLookupProcessor is formally deprcated in favor of the version relocated
  into https://github.com/octodns/octodns-spf and will be removed in 2.x
=======
* YamlProvider now supports an `!include` directive which enables shared
  snippets of config to be reused across many records, e.g. common dynamic rules
  across a set of services with service-specific pool values or a unified SFP
  value included in TXT records at the root of all zones.
>>>>>>> 2f4e3e2d

#### Stuff

* Add context to general configuration and Record validation, e.g.
  Some problem at filename.yaml, line 42, column 14. Our custom Yaml Loaders
  attach this context information, arbitrary string. Other providers may do so
  by creating ContextDict to pass as `data` into Record.new.
* Add --all option to octodns-validate to enable showing all record validation
  errors (as warnings) rather than exiting on the first. Exit code is non-zero
  when there are any validation errors.

## v1.0.0 - 2023-07-30 - The One

1.0 marks a point at which we can formally deprecate things that will be
going away with 2.0 more than specific functionality that has been added or
having reached a notable level of stability (beyond what is normal.) It is also
long (years) overdue.

#### Noteworthy changes

* `geo` records are deprecated.

#### Stuff

* Removal of a Python 3.7 specific import work-around now that it's no longer an
  active/supported version. Also bumps required minimum version of Python 3.8

## v1.0.0.rc1 - 2023-07-20 - The last one before the 1s

* Record and Zone validation now ensures there's no whitespace in names
* OwnershipProcessor managed records always add w/lenient=True, this allows
  ownership to be marked in the same zone for delegation NS records.
* octodns-report access --lenient flag to allow running reports with records
  sourced from providers with non-compliant record data.
* Correctly handle FQDNs in TinyDNS config files that end with trailing .'s
* Complete rewrite of TinyDnsBaseSource to fully implement the spec and the ipv6
  extensions

## v1.0.0.rc0 - 2023-05-16 - First of the ones

#### Noteworthy changes

* 1.x Deprecation removals
   * Provider, Source, and Processor shims removed, they've been warnings for >
     1yr.  Everything should be using and referring to provider-specific
     modules now.
   * Provider.strict_supports defaults to true, can be returned to the old
     behavior by setting strict_supports=False in your provider params.
* octodns.record has been broken up into multiple files/modules. Most of the
  primary things that were available at that module path still will be, but if
  you are importing things like idna_encode/decode that actually live elsewhere
  from octodns.record you'll need to update and pull them from their actual
  home. Classes beginning with _ are not exported from octodns.record any
  longer as they were considered private/protected.
* Beta support for auto-arpa has been added, See the
  [auto-arpa documentation](/docs/auto_arpa.md) for more information.
* Support for subnet targeting in dynamic records, see
  [this section](/docs/dynamic_records.md#subnets) of dynamic records
  documentation for more information.
* Enhanced validations on dynamic rules to encourage best practices
   * The last rule must be a catch-all w/o any targeted geos or subnets
   * Geos must not be repeated in multiple rules
   * Geos in rules and subsequent rules must be ordered most to least specific,
     e.g. NA-US-TN must come before NA-US, which must occur before NA
   * Similarly, subnets must not be repeated in multiple rules, and various
     subnet rules must be ordered such that most specific subnets appear before
     less specific ones; e.g. 10.1.1.0/24 must appear before 10.1.0.0/16.
   * Subnet targeting is considered to be more specific than geo targeting, so
     subnet-only rules must appear before any subnet+geo rules, followed by
     geo-only rules (and catch-all rule w/o any geos/subnets in the end)

#### Stuff

* Added new DsRecord type (provider support will be added over time)
* Added simple IgnoreRootNsFilter
* Minor refactor on YamlProvider to add get_filenames making it a bit easier to
  create specialized providers inheriting from it
* Fixed bug in OwnershipProcessor when all changes were removed from plans

## v0.9.21 - 2022-10-16 - Last of the oughts

* Shim AxfrSource and ZoneFileSource post extraction into
  https://github.com/octodns/octodns-bind

## v0.9.20 - 2022-10-05 - International friendly

#### Noteworthy changes

* Added support for automatic handling of IDNA (utf-8) zones. Everything is
  stored IDNA encoded internally. For ASCII zones that's a noop. For zones with
  utf-8 chars they will be converted and all internals/providers will see the
  encoded version and work with it without any knowledge of it having been
  converted. This means that all providers will automatically support IDNA as of
  this version. IDNA zones will generally be displayed in the logs in their
  decoded form. Both forms should be accepted in command line arguments.
  Providers may need to be updated to display the decoded form in their logs,
  until then they'd display the IDNA version.
* IDNA value support for Record types that hold FQDNs: ALIAS, CNAME, DNAME, PTR,
  MX, NS, and SRV.
* Support for configuring global processors that apply to all zones with
  `manager.processors`

#### Stuff

* Addressed shortcomings with YamlProvider.SUPPORTS in that it didn't include
  dynamically registered types, was a static list that could have drifted over
  time even ignoring 3rd party types.
* Provider._process_desired_zone needed to call Provider.supports rather than
  doing it's own `_type in provider.SUPPORTS`. The default behavior in
  Source.supports is ^, but it's possible for providers to override that
  behavior and do special checking and `_process_desired_zone` wasn't taking
  that into account.
* Now that it's used as it needed to be YamlProvider overrides
  Provider.supports and just always says Yes so that any dynamically registered
  types will be supported.
* Add TtlRestrictionFilter processor for adding ttl restriction/checking
* NameAllowlistFilter & NameRejectlistFilter implementations to support
  filtering on record names to include/exclude records from management.
* All Record values are now first class objects. This shouldn't be an externally
  visible change, but will enable future improvements.
* --quiet command line option added to raise log level to WARNING, plan
  output now comes from `plan` logger rather than `Manager` so that it can stay
  at info
* --logging-config command line option added to allow complete logging config
  customization, see
  https://docs.python.org/3/library/logging.config.html#logging-config-dictschema
  for file format and
  https://github.com/octodns/octodns/pull/945#issuecomment-1262839550 for an
  example config

## v0.9.19 - 2022-08-14 - Subzone handling

* Fixed issue with sub-zone handling introduced in 0.9.18

## v0.9.18 - 2022-08-09 - Internationalization

* Added octodns.idna idna_encode/idna_decode helpers, providers will need to
  individually add support via these helpers though :-/
* `black` formatting implemented (including .git-blame-ignore-revs)
* --output-provider support for dump to allow configurable dump
  formatting/details
* TLSA record type support
* Subzones support for skipping levels

## v0.9.17 - 2022-04-02 - Registration required

#### Noteworthy changes

* The changes in plans are now ordered based on change type prior to
  considering the record name and type as was previously done. The chosen
  order is: deletes, creates, updates. The reason for that many providers make
  changes one at a time. When changing the type of a record, e.g. from A to
  CNAME of vice versa this is done by deleting the old and creating the new.
  If the CNAME create happens before the A delete it will often violate
  rules against having typed records live at the same node as a CNAME. Several
  providers have always handled this by sorting the changes themselves. This
  just standardizes what they are doing as many other providers appear to need
  to do so, but weren't. There was an ordering before, but it was essentially
  arbitrarily picked.
* Record.register_type added so that providers can register custom record
  types, see [docs/records.md](docs/records.md) for more information
* New `octodns-versions` command which will log out the version of octodns and
  any provider/processor/plan_output modules you are using.

#### Stuff

* Manager includes the octoDNS version in its init log line
* Non-official release installs will now include a bit of the sha to indicate
  specifically what revision is being used, e.g. 0.9.17+abcdef12, these roughly
  follow PEP440 guidelines

## v0.9.16 - 2022-03-04 - Manage the root of the problem

#### Noteworthy changes

* Foundational support for root NS record management.
   * YamlProvider has it enabled and in general everyone should add root NS
     records that match what is in their provider(s) as of this release if they
     aren't already there.
   * Other providers will add root NS support over time following this release
     once they have had the chance to investigate the functionality and
     implement management if possible with whatever accomidations are required.
   * Watch your providers README.md and CHANGELOG.md for support and more
     information.
   * Root NS record changes will always require `--force` indicating that they
     are impactful changes that need a careful :eyes:

#### Stuff

* _AggregateTarget has more complete handling of SUPPORTS* functionality,
  mostly applicable for the compare operation.
* Fix null MX record validation error introduced in 0.9.15, `.` is again
  allowed as a valid `exchange` value.

## v0.9.15 - 2022-02-07 - Where have all the providers gone?

#### Noteworthy changes

* Providers extracted from octoDNS core into individual repos
  https://github.com/octodns/octodns/issues/622 &
  https://github.com/octodns/octodns/pull/822 for more information.
   * [AzureProvider](https://github.com/octodns/octodns-azure/)
   * [AkamaiProvider](https://github.com/octodns/octodns-edgedns/)
   * [CloudflareProvider](https://github.com/octodns/octodns-cloudflare/)
   * [ConstellixProvider](https://github.com/octodns/octodns-constellix/)
   * [DigitalOceanProvider](https://github.com/octodns/octodns-digitalocean/)
   * [DnsimpleProvider](https://github.com/octodns/octodns-dnsimple/)
   * [DnsMadeEasyProvider](https://github.com/octodns/octodns-dnsmadeeasy/)
   * [DynProvider](https://github.com/octodns/octodns-dynprovider/)
   * [EasyDnsProvider](https://github.com/octodns/octodns-easydns/)
   * [EtcHostsProvider](https://github.com/octodns/octodns-etchosts/)
   * [GandiProvider](https://github.com/octodns/octodns-gandi/)
   * [GcoreProvider](https://github.com/octodns/octodns-gcore/)
   * [GoogleCloudProvider](https://github.com/octodns/octodns-googlecloud/)
   * [HetznerProvider](https://github.com/octodns/octodns-hetzner/)
   * [MythicBeastsProvider](https://github.com/octodns/octodns-mythicbeasts/)
   * [Ns1Provider](https://github.com/octodns/octodns-ns1/)
   * [OvhProvider](https://github.com/octodns/octodns-ovh/)
   * [PowerDnsProvider](https://github.com/octodns/octodns-powerdns/)
   * [RackspaceProvider](https://github.com/octodns/octodns-rackspace/)
   * [Route53Provider](https://github.com/octodns/octodns-route53/) also
     AwsAcmMangingProcessor
   * [SelectelProvider](https://github.com/octodns/octodns-selectel/)
   * [TransipProvider](https://github.com/octodns/octodns-transip/)
   * [UltraDnsProvider](https://github.com/octodns/octodns-ultradns/)
* As part of the extraction work octoDNS's requirements (setup.py and .txt
  files) have been updated and minimized and a helper script,
  script/update-requirements has been added to help manage the txt files going
  forward.

#### Prior to extraction

* NS1 provider has received improvements to the dynamic record implementation.
  As a result, if octoDNS is downgraded from this version, any dynamic records
  created or updated using this version will show an update.
* An edge-case bug related to geo rules involving continents in NS1 provider
  has been fixed in this version. However, it will not show/fix the records that
  match this edge-case. See https://github.com/octodns/octodns/pull/809 for
  more information. If octoDNS is downgraded from this version, any dynamic
  records created or updated using this version and matching the said edge-case
  will not be read/parsed correctly by the older version and will show a diff.
* Transip was updated to their new client api

#### Stuff

* Additional FQDN validation to ALIAS/CNAME value, MX exchange, SRV target and
  tests of the functionality.
* Improvements around dynamic record value weights allowing finer grained
  control

## v0.9.14 - 2021-10-10 - A new supports system

#### Noteworthy changes

* Provider `strict_supports` param added, currently defaults to `false`, along
  with Provider._process_desired_zone this forms the foundations of a new
  "supports" system where providers will warn or error (depending on the value
  of `strict_supports`) during planning about their inability to do what
  they're being asked. When `false` they will warn and "adjust" the desired
  records. When true they will abort with an error indicating the problem. Over
  time it is expected that all "supports" checking/handling will move into this
  paradigm and `strict_supports` will likely be changed to default to `true`.
* Zone shallow copy support, reworking of Processors (alpha) semantics
* NS1 NA target now includes `SX` and `UM`. If `NA` continent is in use in
  dynamic records care must be taken to upgrade/downgrade to v0.9.13.
* Ns1Provider now supports a new parameter, shared_notifylist, which results in
  all dynamic record monitors using a shared notify list named 'octoDNS NS1
  Notify List'. Only newly created record values will use the shared notify
  list. It should be safe to enable this functionality, but existing records
  will not be converted. Note: Once this option is enabled downgrades to
  previous versions of octoDNS are discouraged and may result in undefined
  behavior and broken records. See https://github.com/octodns/octodns/pull/749
  for related discussion.
* TransipProvider removed as it currently relies on `suds` which is broken in
  new python versions and hasn't seen a release since 2010. May return with
  https://github.com/octodns/octodns/pull/762

#### Stuff

* Fully remove python 2.7 support & sims
* Dynamic record pool status flag: up/down/obey added w/provider support as
  possible.
* Support for multi-value PTRs where providers allow them
* Normalize IPv6 addresses to avoid false changes and simplify providers
* Include pure-python wheel distirubtions in release builds
* Improvements and updates to AzureProvider, especially w/respect to dynamic
  records.
* NS1Provider support for IPv6 monitors and general caching/performance
  improvements
* Route53Provider.get_zones_by_name option to avoid paging through huge lists
  and hitting rate limits
* Misc Route53Provider
* Ensure no network access during testing (helps with runtime)
* Sped up the long pole unit tests
* Misc. ConstellixProvider, DigitalOceanProvider, GCoreProvider, and
  Route53Provider fixes & improvements

## v0.9.13 - 2021-07-18 - Processors Alpha

#### Noteworthy changes

* Alpha support for Processors has been added. Processors allow for hooking
  into the source, target, and planing process to make nearly arbitrary changes
  to data. See the [octodns/processor/](/octodns/processor) directory for
  examples. The change has been designed to have no impact on the process
  unless the `processors` key is present in zone configs.
* Fixes NS1 provider's geotarget limitation of using `NA` continent. Now, when
  `NA` is used in geos it considers **all** the countries of `North America`
  instead of just `us-east`, `us-west` and `us-central` regions
* `SX' &amp; 'UM` country support added to NS1Provider, not yet in the North
   America list for backwards compatibility reasons. They will be added in the
   next releaser.

#### Stuff

* Lots of progress on the partial/beta support for dynamic records in Azure,
  still not production ready.
* NS1 fix for when a pool only exists as a fallback
* Zone level lenient flag
* Validate weight makes sense for pools with a single record
* UltraDNS support for aliases and general fixes/improvements
* Misc doc fixes and improvements

## v0.9.12 - 2021-04-30 - Enough time has passed

#### Noteworthy changes

* Formal Python 2.7 support removed, deps and tooling were becoming
  unmaintainable
* octodns/octodns move, from github/octodns, more to come

#### Stuff

* ZoneFileSource supports specifying an extension & no files end in . to better
  support Windows
* LOC record type support added
* Support for pre-release versions of PowerDNS
* PowerDNS delete before create which allows A <-> CNAME etc.
* Improved validation of fqdn's in ALIAS, CNAME, etc.
* Transip support for NS records
* Support for sending plan output to a file
* DNSimple uses zone api rather than domain to support non-registered stuff,
  e.g. reverse zones.
* Support for fallback-only dynamic pools and related fixes to NS1 provider
* Initial Hetzner provider

## v0.9.11 - 2020-11-05 - We still don't know edition

#### Noteworthy changes

* ALIAS records only allowed at the root of zones - see `leient` in record docs
  for work-arounds if you really need them.

#### New Providers

* Gandi LiveDNS
* UltraDNS
* easyDNS

#### Stuff

* Add support for zones aliases
* octodns-compare: Prefix filtering and status code on on mismatch
* Implement octodns-sync --source
* Adding environment variable record injection
* Add support for wildcard SRV records, as shown in RFC 2782
* Add healthcheck option 'request_interval' for Route53 provider
* NS1 georegion, country, and catchall need to be separate groups
* Add the ability to mark a zone as lenient
* Add support for geo-targeting of CA provinces
* Update geo_data to pick up a couple renames
* Cloudflare: Add PTR Support, update rate-limit handling and pagination
* Support PowerDNS 4.3.x
* Added support for TCP health checking of dynamic records

## v0.9.10 - 2020-04-20 - Dynamic NS1 and lots of misc

* Added support for dynamic records to Ns1Provider, updated client and rate
  limiting implementation
* Moved CI to use GitHub Actions
* Set up dependabot to automatically PR requirements updates
* Pass at bumping all of the requirements and Dependabot them going forward
* Enhanced `dynamic` pool validation rules
* Delegation set support for Route53 and fix for CNAME/A ordering issues
* DNSimple sandbox support
* OVHProvider support for CAA
* Akamai rename FastDNS to EdgeDNS
* Transip bumped to 2.1.2 which should get away from its SOAP api which is EOLd

## v0.9.9 - 2019-11-04 - Python 3.7 Support

* Extensive pass through the whole codebase to support Python 3
   * Tons of updates to replace `def __cmp__` with `__eq__` and friends to
     preserve custom equality and ordering behaviors that are essential to
     octoDNS's processes.
   * Quite a few objects required the addition of `__eq__` and friends so that
     they're sortable in Python 3 now that those things are more strict. A few
     places this required jumping through hoops of sorts. Thankfully our tests
     are pretty thorough and caught a lot of issues and hopefully the whole
     plan, review, apply process will backstop that.
   * Explicit ordering of changes by (name, type) to address inconsistent
     ordering for a number of providers that just convert changes into API
     calls as they come. Python 2 sets ordered consistently, Python 3 they do
     not. https://github.com/octodns/octodns/pull/384/commits/7958233fccf9ea22d95e2fd06c48d7d0a4529e26
   * Route53 `_mod_keyer` ordering wasn't 100% complete and thus unreliable and
     random in Python 3. This has been addressed and may result in value
     reordering on next plan, no actual changes in behavior should occur.
   * `incf.countryutils` (in pypi) was last released in 2009 is not python 3
     compatible (it's country data is also pretty stale.) `pycountry_convert`
     appears to have the functionality required to replace its usage so it has
     been removed as a dependency/requirement.
   * Bunch of additional unit tests and supporting config to exercise new code
     and verify things that were run into during the Python 3 work
   * lots of `six`ing of things
* Validate Record name & fqdn length

## v0.9.8 - 2019-09-30 - One with no changes b/c PyPi description problems

* No material changes

## v0.9.7 - 2019-09-30 - It's about time

* AkamaiProvider, ConstellixProvider, MythicBeastsProvider, SelectelProvider,
  &amp; TransipPovider providers added
* Route53Provider separator fix
* YamlProvider export error around stringification
* PyPi markdown rendering fix

## v0.9.6 - 2019-07-16 - The little one that fixes stuff from the big one

* Reduced dynamic record value weight range to 0-15 so that Dyn and Route53
  match up behaviors. Dyn is limited to 0-15 and scaling that up would lose
  resolution that couldn't be recovered during populate.
* Addressed issues with Route53 change set ordering for dynamic records
* Ignore unsupported record types in DigitalOceanProvider
* Fix bugs in Route53 extra changes handling and health check managagement

## v0.9.5 - 2019-05-06 - The big one, with all the dynamic stuff

* dynamic record support, essentially a v2 version of geo records with a lot
  more flexibility and power. Also support dynamic CNAME records (alpha)
* Route53Provider dynamic record support
* DynProvider dynamic record support
* SUPPORTS_DYNAMIC is an optional property, defaults to False
* Route53Provider health checks support disabling latency measurement
* CloudflareProvider SRV record unpacking fix
* DNSMadeEasy provider uses supports to avoid blowing up on unknown record
  types
* Updates to AzureProvider lib versions
* Normalize MX/CNAME/ALIAS/PTR value to lower case
* SplitYamlProvider support added
* DynProvider fix for Traffic Directors association to records, explicit rather
  than "looks close enough"
* TinyDNS support for TXT and AAAA records and fixes to ; escaping
* pre-commit hook requires 100% code coverage

## v0.9.4 - 2019-01-28 - The one with a bunch of stuff, before the big one

* A bunch of "dynamic" stuff that'll be detailed in the next release when
  providers actually support it :grin:
* Route53Provider adds support for using session tokens
* Added support for proxying Cloudflare ALIAS records
* Dyn CAA TTL fix
* Documentation fixes and improvements
* natsort version bump to address setup issues
* DNSSimple TXT record handling fixes, ; it's always ;
* Route53Provider support for sessiom tokens
* Add ALIAS to the list of Cloudflare record types that support proxying
* Fix for TTL bug in Dyn CCA records
* Records updated so that 'octodns' record metadata is persisted through
  YamlProvider
* Added --version support to ArguementParser (thus all commands)

## v0.9.3 - 2018-10-29 - Misc. stuff sort of release

* ZoneFile source added
* Major rework/improvements to the Cloudflare record update process, fixed bugs
  and optimized it quite a bit
* Add ability to manage Cloudflare proxy flag
* Bump requests version to 2.20.0

## v0.9.2 - 2018-08-20 - More sources

* EtcHostsProvider implementation to create static/emergency best effort
  content that can be used in /etc/hosts to resolve things.
* Add lenient support to Zone.add_record, allows populate from providers that
  have allowed/created invalid data and situations where a sub-zone is being
  extracted from a parent, but the records still exist in the remote provider.
* AXFR source support added
* google-cloud-dns requirement instead of general package

## v0.9.1 - 2018-05-21 - Going backwards with setup.py

### NOTICE

Using this version on existing records with `geo` will result in
recreating all health checks. This process has been tested pretty thoroughly to
try and ensure a seamless upgrade without any traffic shifting around. It's
probably best to take extra care when updating and to try and make sure that
all health checks are passing before the first sync with `--doit`. See
[#67](https://github.com/octodns/octodns/pull/67) for more information.

* Major update to geo healthchecks to allow configuring host (header), path,
  protocol, and port [#67](https://github.com/octodns/octodns/pull/67)
* SSHFP algorithm type 4
* NS1 and DNSimple support skipping unsupported record types
* Revert back to old style setup.py &amp; requirements.txt, setup.cfg was
  causing too much pita

## v0.9.0 - 2018-03-26 - Way too long since we last met

* Way way way too much to list out here, shouldn't have waited so long
* Initial NS1 geo support
* Major reworking of `CloudflareProvider`'s update process, was only partially
  functional before, also ignore proxied records
* Fixes and improvements to better support non-ascii records and zones
* Plans indicate when Zones are going to be created
* Fix for `GoogleCloudProvider` handling of ; escapes
* Skip Alias recordsets for Route53 (unsupported concept/type)
* Make sure that Record geo values are sorted to prevent false diffs that can
  never be fixed
* `DynProvider` fix to safely roll rulesets, things could end up on rules
  without a pool and/or hitting the default rule previously.

## v0.8.8 - 2017-10-24 - Google Cloud DNS, Large TXT Record support

* Added support for "chunking" TXT records where individual values were larger
  than 255 chars. This is common with DKIM records involving multiple
  providers.
* Added `GoogleCloudProvider`
* Configurable `UnsafePlan` thresholds to allow modification of how many
  updates/deletes are allowed before a plan is declared dangerous.
* Manager.dump bug fix around empty zones.
* Prefer use of `.` over `source` in shell scripts
* `DynProvider` warns when it ignores unrecognized traffic directors.

## v0.8.7 - 2017-09-29 - OVH support

Adds an OVH provider.

## v0.8.6 - 2017-09-06 - CAA record type,

Misc fixes and improvements.

* Azure TXT record fix
* PowerDNS api support for https
* Configurable Route53 max retries and max-attempts
* Improved key ordering error message

## v0.8.5 - 2017-07-21 - Azure, NS1 escaping, & large zones

Relatively small delta this go around. No major themes or anything, just steady
progress.

* AzureProvider added thanks to work by
  [Heesu Hwang](https://github.com/h-hwang).
* Fixed some escaping issues with NS1 TXT and SPF records that were tracked down
  with the help of [Blake Stoddard](https://github.com/blakestoddard).
* Some tweaks were made to Zone.records to vastly improve handling of zones with
  very large numbers of records, no more O(N^2).

## v0.8.4 - 2017-06-28 - It's been too long

Lots of updates based on our internal use, needs, and feedback & suggestions
from our OSS users. There's too much to list out since the previous release was
cut, but I'll try to cover the highlights/important bits and promise to do
better in the future :fingers_crossed:

#### Major:

* Complete rework of record validation with lenient mode support added to
  octodns-dump so that data with validation problems can be dumped to config
  files as a starting point. octoDNS now also ignores validation errors when
  pulling the current state from a provider before planning changes. In both
  cases this is best effort.
* Naming of record keys are based on RFC-1035 and friends, previous names have
  been kept for backwards compatibility until the 1.0 release.
* Provider record type support is now explicit, i.e. opt-in, rather than
  opt-out. This prevents bugs/oversights in record handling where providers
  don't support (new) record types and didn't correctly ignore them.
* ALIAS support for DNSimple, Dyn, NS1, PowerDNS
* Ignored record support added, `octodns:\n  ignored: True`
* Ns1Provider added

#### Miscellaneous

* Use a 3rd party lib for natural sorting of keys, rather than my old
  implementation. Sorting can be disabled in the YamlProvider with
  `enforce_order: False`.
* Semi-colon/escaping fixes and improvements.
* Meta record support, `TXT octodns-meta.<zone>`. For now just
  `provider=<provider-id>`. Optionally turned on with `include_meta` manager
  config val.
* Validations check for CNAMEs co-existing with other records and error out if
  found. Was a common mistaken/unknown issue and this surfaces the problem
  early.
* Sizeable refactor in the way Route53 record translation works to make it
  cleaner/less hacky
* Lots of docs type-o fixes
* Fixed some pretty major bugs in DnsimpleProvider
* Relax UnsafePlan checks a bit, more to come here
* Set User-Agent header on Dyn health checks

## v0.8.0 - 2017-03-14 - First public release<|MERGE_RESOLUTION|>--- conflicted
+++ resolved
@@ -15,17 +15,14 @@
   common records across all zones using the provider. It can be used stand-alone
   or in combination with zone files and/or split configs to aid in DRYing up DNS
   configs.
-<<<<<<< HEAD
+* YamlProvider now supports an `!include` directive which enables shared
+  snippets of config to be reused across many records, e.g. common dynamic rules
+  across a set of services with service-specific pool values or a unified SFP
+  value included in TXT records at the root of all zones.
 * SpfRecord is formally deprecated with an warning and will become a
   ValidationError in 2.x
 * SpfDnsLookupProcessor is formally deprcated in favor of the version relocated
   into https://github.com/octodns/octodns-spf and will be removed in 2.x
-=======
-* YamlProvider now supports an `!include` directive which enables shared
-  snippets of config to be reused across many records, e.g. common dynamic rules
-  across a set of services with service-specific pool values or a unified SFP
-  value included in TXT records at the root of all zones.
->>>>>>> 2f4e3e2d
 
 #### Stuff
 
